--- conflicted
+++ resolved
@@ -160,17 +160,8 @@
         }
     }
 
-<<<<<<< HEAD
-    fn from_bytes_be(bytes: &[u8]) -> Self {
-        let mut value = BigUint::from_bytes_be(bytes);
-        if value > *CAIRO_PRIME {
-            value = value.mod_floor(&CAIRO_PRIME);
-        }
-        Self::from(value)
-=======
     fn from_bytes_be(bytes: &[u8]) -> FeltBigInt<FIELD_HIGH, FIELD_LOW> {
         FeltBigInt::<FIELD_HIGH, FIELD_LOW>::new(BigUint::from_bytes_be(bytes))
->>>>>>> 8f00cc93
     }
 
     fn to_str_radix(&self, radix: u32) -> String {

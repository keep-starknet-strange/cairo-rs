use crate::stdlib::{
    collections::HashMap,
    ops::{Shl, Shr},
    prelude::*,
};
use crate::{
    hint_processor::builtin_hint_processor::hint_utils::{
        get_integer_from_var_name, get_relocatable_from_var_name, insert_value_from_var_name,
        insert_value_into_ap,
    },
    hint_processor::hint_processor_definition::HintReference,
    math_utils::isqrt,
    serde::deserialize_program::ApTracking,
    vm::{errors::hint_errors::HintError, vm_core::VirtualMachine},
};
use felt::Felt252;
use num_integer::div_rem;
use num_traits::{One, Signed, Zero};
/*
Implements hint:
%{
    sum_low = ids.a.low + ids.b.low
    ids.carry_low = 1 if sum_low >= ids.SHIFT else 0
    sum_high = ids.a.high + ids.b.high + ids.carry_low
    ids.carry_high = 1 if sum_high >= ids.SHIFT else 0
%}
*/
pub fn uint256_add(
    vm: &mut VirtualMachine,
    ids_data: &HashMap<String, HintReference>,
    ap_tracking: &ApTracking,
) -> Result<(), HintError> {
    let shift = Felt252::new(1_u32) << 128_u32;
    let a_relocatable = get_relocatable_from_var_name("a", vm, ids_data, ap_tracking)?;
    let b_relocatable = get_relocatable_from_var_name("b", vm, ids_data, ap_tracking)?;
    let a_low = vm.get_integer(a_relocatable)?;
    let a_high = vm.get_integer((a_relocatable + 1_usize)?)?;
    let b_low = vm.get_integer(b_relocatable)?;
    let b_high = vm.get_integer((b_relocatable + 1_usize)?)?;
    let a_low = a_low.as_ref();
    let a_high = a_high.as_ref();
    let b_low = b_low.as_ref();
    let b_high = b_high.as_ref();

    //Main logic
    //sum_low = ids.a.low + ids.b.low
    //ids.carry_low = 1 if sum_low >= ids.SHIFT else 0
    //sum_high = ids.a.high + ids.b.high + ids.carry_low
    //ids.carry_high = 1 if sum_high >= ids.SHIFT else 0

    let carry_low = if a_low + b_low >= shift {
        Felt252::one()
    } else {
        Felt252::zero()
    };

    let carry_high = if a_high + b_high + &carry_low >= shift {
        Felt252::one()
    } else {
        Felt252::zero()
    };
    insert_value_from_var_name("carry_high", carry_high, vm, ids_data, ap_tracking)?;
    insert_value_from_var_name("carry_low", carry_low, vm, ids_data, ap_tracking)
}

/*
Implements hint:
%{
    ids.low = ids.a & ((1<<64) - 1)
    ids.high = ids.a >> 64
%}
*/
pub fn split_64(
    vm: &mut VirtualMachine,
    ids_data: &HashMap<String, HintReference>,
    ap_tracking: &ApTracking,
) -> Result<(), HintError> {
    let a = get_integer_from_var_name("a", vm, ids_data, ap_tracking)?;
    let mut digits = a.iter_u64_digits();
    let low = Felt252::new(digits.next().unwrap_or(0u64));
    let high = if digits.len() <= 1 {
        Felt252::new(digits.next().unwrap_or(0u64))
    } else {
        a.as_ref().shr(64_u32)
    };
    insert_value_from_var_name("high", high, vm, ids_data, ap_tracking)?;
    insert_value_from_var_name("low", low, vm, ids_data, ap_tracking)
}

/*
Implements hint:
%{
    from starkware.python.math_utils import isqrt
    n = (ids.n.high << 128) + ids.n.low
    root = isqrt(n)
    assert 0 <= root < 2 ** 128
    ids.root.low = root
    ids.root.high = 0
%}
*/
pub fn uint256_sqrt(
    vm: &mut VirtualMachine,
    ids_data: &HashMap<String, HintReference>,
    ap_tracking: &ApTracking,
) -> Result<(), HintError> {
    let n_addr = get_relocatable_from_var_name("n", vm, ids_data, ap_tracking)?;
    let root_addr = get_relocatable_from_var_name("root", vm, ids_data, ap_tracking)?;
    let n_low = vm.get_integer(n_addr)?;
    let n_high = vm.get_integer((n_addr + 1_usize)?)?;
    let n_low = n_low.as_ref();
    let n_high = n_high.as_ref();

    //Main logic
    //from starkware.python.math_utils import isqrt
    //n = (ids.n.high << 128) + ids.n.low
    //root = isqrt(n)
    //assert 0 <= root < 2 ** 128
    //ids.root.low = root
    //ids.root.high = 0

    #[allow(deprecated)]
    let root = isqrt(&(&n_high.to_biguint().shl(128_u32) + n_low.to_biguint()))?;

    if root >= num_bigint::BigUint::one().shl(128_u32) {
        return Err(HintError::AssertionFailed(format!(
            "assert 0 <= {} < 2 ** 128",
            &root
        )));
    }
    vm.insert_value(root_addr, Felt252::new(root))?;
    vm.insert_value((root_addr + 1_i32)?, Felt252::zero())
        .map_err(HintError::Memory)
}

/*
Implements hint:
%{ memory[ap] = 1 if 0 <= (ids.a.high % PRIME) < 2 ** 127 else 0 %}
*/
pub fn uint256_signed_nn(
    vm: &mut VirtualMachine,
    ids_data: &HashMap<String, HintReference>,
    ap_tracking: &ApTracking,
) -> Result<(), HintError> {
    let a_addr = get_relocatable_from_var_name("a", vm, ids_data, ap_tracking)?;
    let a_high = vm.get_integer((a_addr + 1_usize)?)?;
    //Main logic
    //memory[ap] = 1 if 0 <= (ids.a.high % PRIME) < 2 ** 127 else 0
    let result: Felt252 = if !a_high.is_negative() && a_high.as_ref() <= &Felt252::new(i128::MAX) {
        Felt252::one()
    } else {
        Felt252::zero()
    };
    insert_value_into_ap(vm, result)
}

/*
Implements hint:
%{
    a = (ids.a.high << 128) + ids.a.low
    div = (ids.div.high << 128) + ids.div.low
    quotient, remainder = divmod(a, div)

    ids.quotient.low = quotient & ((1 << 128) - 1)
    ids.quotient.high = quotient >> 128
    ids.remainder.low = remainder & ((1 << 128) - 1)
    ids.remainder.high = remainder >> 128
%}
*/
pub fn uint256_unsigned_div_rem(
    vm: &mut VirtualMachine,
    ids_data: &HashMap<String, HintReference>,
    ap_tracking: &ApTracking,
) -> Result<(), HintError> {
    let a_addr = get_relocatable_from_var_name("a", vm, ids_data, ap_tracking)?;
    let div_addr = get_relocatable_from_var_name("div", vm, ids_data, ap_tracking)?;
    let quotient_addr = get_relocatable_from_var_name("quotient", vm, ids_data, ap_tracking)?;
    let remainder_addr = get_relocatable_from_var_name("remainder", vm, ids_data, ap_tracking)?;

    let a_low = vm.get_integer(a_addr)?;
    let a_high = vm.get_integer((a_addr + 1_usize)?)?;
    let div_low = vm.get_integer(div_addr)?;
    let div_high = vm.get_integer((div_addr + 1_usize)?)?;
    let a_low = a_low.as_ref();
    let a_high = a_high.as_ref();
    let div_low = div_low.as_ref();
    let div_high = div_high.as_ref();

    //Main logic
    //a = (ids.a.high << 128) + ids.a.low
    //div = (ids.div.high << 128) + ids.div.low
    //quotient, remainder = divmod(a, div)

    //ids.quotient.low = quotient & ((1 << 128) - 1)
    //ids.quotient.high = quotient >> 128
    //ids.remainder.low = remainder & ((1 << 128) - 1)
    //ids.remainder.high = remainder >> 128

    let a = &a_high.shl(128_usize) + a_low;
    let div = &div_high.shl(128_usize) + div_low;
    //a and div will always be positive numbers
    //Then, Rust div_rem equals Python divmod
    let (quotient, remainder) = div_rem(a, div);
    let quotient_low = &quotient & &Felt252::new(u128::MAX);
    let quotient_high = quotient.shr(128);

    let remainder_low = &remainder & &Felt252::new(u128::MAX);
    let remainder_high = remainder.shr(128);

    //Insert ids.quotient.low
    vm.insert_value(quotient_addr, quotient_low)?;
    //Insert ids.quotient.high
    vm.insert_value((quotient_addr + 1_i32)?, quotient_high)?;
    //Insert ids.remainder.low
    vm.insert_value(remainder_addr, remainder_low)?;
    //Insert ids.remainder.high
    vm.insert_value((remainder_addr + 1_i32)?, remainder_high)?;
    Ok(())
}

#[cfg(test)]
mod tests {
    use super::*;
    use crate::vm::vm_memory::memory_segments::MemorySegmentManager;
    use crate::{
        any_box,
        hint_processor::{
            builtin_hint_processor::builtin_hint_processor_definition::{
                BuiltinHintProcessor, HintProcessorData,
            },
            hint_processor_definition::HintProcessor,
        },
        types::{
            exec_scope::ExecutionScopes,
            relocatable::{MaybeRelocatable, Relocatable},
        },
        utils::test_utils::*,
        vm::{
            errors::memory_errors::MemoryError, runners::builtin_runner::RangeCheckBuiltinRunner,
            vm_core::VirtualMachine, vm_memory::memory::Memory,
        },
    };
    use assert_matches::assert_matches;
    use felt::felt_str;

    #[cfg(target_arch = "wasm32")]
    use wasm_bindgen_test::*;

    #[test]
    #[cfg_attr(target_arch = "wasm32", wasm_bindgen_test)]
    fn run_uint256_add_ok() {
        let hint_code = "sum_low = ids.a.low + ids.b.low\nids.carry_low = 1 if sum_low >= ids.SHIFT else 0\nsum_high = ids.a.high + ids.b.high + ids.carry_low\nids.carry_high = 1 if sum_high >= ids.SHIFT else 0";
        let mut vm = vm_with_range_check!();
        //Initialize fp
        vm.run_context.fp = 10;
        //Create hint_data
        let ids_data =
            non_continuous_ids_data![("a", -6), ("b", -4), ("carry_high", 3), ("carry_low", 2)];
        vm.segments = segments![
            ((1, 4), 2),
            ((1, 5), 3),
            ((1, 6), 4),
            ((1, 7), ("340282366920938463463374607431768211456", 10))
        ];
        //Execute the hint
        assert_matches!(run_hint!(vm, ids_data, hint_code), Ok(()));
        //Check hint memory inserts
        check_memory![vm.segments.memory, ((1, 12), 0), ((1, 13), 1)];
    }

    #[test]
    #[cfg_attr(target_arch = "wasm32", wasm_bindgen_test)]
    fn run_uint256_add_fail_inserts() {
        let hint_code = "sum_low = ids.a.low + ids.b.low\nids.carry_low = 1 if sum_low >= ids.SHIFT else 0\nsum_high = ids.a.high + ids.b.high + ids.carry_low\nids.carry_high = 1 if sum_high >= ids.SHIFT else 0";
        let mut vm = vm_with_range_check!();
        //Initialize fp
        vm.run_context.fp = 10;
        //Create hint_data
        let ids_data =
            non_continuous_ids_data![("a", -6), ("b", -4), ("carry_high", 3), ("carry_low", 2)];
        //Insert ids into memory
        vm.segments = segments![
            ((1, 4), 2),
            ((1, 5), 3),
            ((1, 6), 4),
            ((1, 7), 2),
            ((1, 12), 2)
        ];
        //Execute the hint
        assert_matches!(
<<<<<<< HEAD
                    run_hint!(vm, ids_data, hint_code),
                    Err(HintError::Memory(
                        MemoryError::InconsistentMemory(
                            x,
                            y,
                            z
                        )
                    )) if x ==
        Relocatable::from((1, 12)) &&
                            y == MaybeRelocatable::from(Felt::new(2)) &&
                            z == MaybeRelocatable::from(Felt::zero())
                );
=======
            run_hint!(vm, ids_data, hint_code),
            Err(HintError::Memory(
                MemoryError::InconsistentMemory(
                    x,
                    y,
                    z
                )
            )) if x == MaybeRelocatable::from((1, 12)) &&
                    y == MaybeRelocatable::from(Felt252::new(2)) &&
                    z == MaybeRelocatable::from(Felt252::zero())
        );
>>>>>>> 29e5580d
    }

    #[test]
    #[cfg_attr(target_arch = "wasm32", wasm_bindgen_test)]
    fn run_split_64_ok() {
        let hint_code = "ids.low = ids.a & ((1<<64) - 1)\nids.high = ids.a >> 64";
        let mut vm = vm_with_range_check!();
        //Initialize fp
        vm.run_context.fp = 10;
        //Create hint_data
        let ids_data = non_continuous_ids_data![("a", -3), ("high", 1), ("low", 0)];
        //Insert ids.a into memory
        vm.segments = segments![((1, 7), ("850981239023189021389081239089023", 10))];
        //Execute the hint
        assert_matches!(run_hint!(vm, ids_data, hint_code), Ok(()));
        //Check hint memory inserts
        //ids.low, ids.high
        check_memory![
            vm.segments.memory,
            ((1, 10), 7249717543555297151_u64),
            ((1, 11), 46131785404667_u64)
        ];
    }

    #[test]
    #[cfg_attr(target_arch = "wasm32", wasm_bindgen_test)]
    fn run_split_64_with_big_a() {
        let hint_code = "ids.low = ids.a & ((1<<64) - 1)\nids.high = ids.a >> 64";
        let mut vm = vm_with_range_check!();
        //Initialize fp
        vm.run_context.fp = 10;
        //Create ids_data
        let ids_data = non_continuous_ids_data![("a", -3), ("high", 1), ("low", 0)];
        //Insert ids.a into memory
        vm.segments = segments![((1, 7), ("400066369019890261321163226850167045262", 10))];
        //Execute the hint
        assert_matches!(run_hint!(vm, ids_data, hint_code), Ok(()));

        //Check hint memory inserts
        //ids.low, ids.high
        check_memory![
            vm.segments.memory,
            ((1, 10), 2279400676465785998_u64),
            ((1, 11), 21687641321487626429_u128)
        ];
    }

    #[test]
    #[cfg_attr(target_arch = "wasm32", wasm_bindgen_test)]
    fn run_split_64_memory_error() {
        let hint_code = "ids.low = ids.a & ((1<<64) - 1)\nids.high = ids.a >> 64";
        let mut vm = vm_with_range_check!();
        //Initialize fp
        vm.run_context.fp = 10;
        //Create hint_data
        let ids_data = non_continuous_ids_data![("a", -3), ("high", 1), ("low", 0)];
        //Insert ids.a into memory
        vm.segments = segments![
            ((1, 7), ("850981239023189021389081239089023", 10)),
            ((1, 10), 0)
        ];
        //Execute the hint
        assert_matches!(
<<<<<<< HEAD
                    run_hint!(vm, ids_data, hint_code),
                    Err(HintError::Memory(
                        MemoryError::InconsistentMemory(
                            x,
                            y,
                            z
                        )
                    )) if x ==
        Relocatable::from((1, 10)) &&
                            y == MaybeRelocatable::from(Felt::zero()) &&
                            z == MaybeRelocatable::from(felt_str!("7249717543555297151"))
                );
=======
            run_hint!(vm, ids_data, hint_code),
            Err(HintError::Memory(
                MemoryError::InconsistentMemory(
                    x,
                    y,
                    z
                )
            )) if x == MaybeRelocatable::from((1, 10)) &&
                    y == MaybeRelocatable::from(Felt252::zero()) &&
                    z == MaybeRelocatable::from(felt_str!("7249717543555297151"))
        );
>>>>>>> 29e5580d
    }

    #[test]
    #[cfg_attr(target_arch = "wasm32", wasm_bindgen_test)]
    fn run_uint256_sqrt_ok() {
        let hint_code = "from starkware.python.math_utils import isqrt\nn = (ids.n.high << 128) + ids.n.low\nroot = isqrt(n)\nassert 0 <= root < 2 ** 128\nids.root.low = root\nids.root.high = 0";
        let mut vm = vm_with_range_check!();
        //Initialize fp
        vm.run_context.fp = 5;
        //Create hint_data
        let ids_data = non_continuous_ids_data![("n", -5), ("root", 0)];
        vm.segments = segments![((1, 0), 17), ((1, 1), 7)];
        //Execute the hint
        assert_matches!(run_hint!(vm, ids_data, hint_code), Ok(()));
        //Check hint memory inserts
        //ids.root.low, ids.root.high
        check_memory![
            vm.segments.memory,
            ((1, 5), 48805497317890012913_u128),
            ((1, 6), 0)
        ];
    }

    #[test]
    #[cfg_attr(target_arch = "wasm32", wasm_bindgen_test)]
    fn run_uint256_sqrt_assert_error() {
        let hint_code = "from starkware.python.math_utils import isqrt\nn = (ids.n.high << 128) + ids.n.low\nroot = isqrt(n)\nassert 0 <= root < 2 ** 128\nids.root.low = root\nids.root.high = 0";
        let mut vm = vm_with_range_check!();
        //Initialize fp
        vm.run_context.fp = 5;
        //Create hint_data
        let ids_data = non_continuous_ids_data![("n", -5), ("root", 0)];
        vm.segments = segments![
            ((1, 0), 0),
            ((1, 1), ("340282366920938463463374607431768211458", 10))
        ];
        //Execute the hint
        assert_matches!(
            run_hint!(vm, ids_data, hint_code),
            Err(HintError::AssertionFailed(x)) if x == *String::from(
                "assert 0 <= 340282366920938463463374607431768211456 < 2 ** 128"
            )
        );
    }

    #[test]
    #[cfg_attr(target_arch = "wasm32", wasm_bindgen_test)]
    fn run_uint256_invalid_memory_insert() {
        let hint_code = "from starkware.python.math_utils import isqrt\nn = (ids.n.high << 128) + ids.n.low\nroot = isqrt(n)\nassert 0 <= root < 2 ** 128\nids.root.low = root\nids.root.high = 0";
        let mut vm = vm_with_range_check!();
        //Initialize fp
        vm.run_context.fp = 5;
        //Create hint_data
        let ids_data = non_continuous_ids_data![("n", -5), ("root", 0)];
        //Insert  ids.n.low into memory
        vm.segments = segments![((1, 0), 17), ((1, 1), 7), ((1, 5), 1)];
        //Execute the hint
        assert_matches!(
<<<<<<< HEAD
                    run_hint!(vm, ids_data, hint_code),
                    Err(HintError::Memory(
                        MemoryError::InconsistentMemory(
                            x,
                            y,
                            z,
                        )
                    )) if x ==
        Relocatable::from((1, 5)) &&
                            y == MaybeRelocatable::from(Felt::one()) &&
                            z == MaybeRelocatable::from(felt_str!("48805497317890012913"))
                );
=======
            run_hint!(vm, ids_data, hint_code),
            Err(HintError::Memory(
                MemoryError::InconsistentMemory(
                    x,
                    y,
                    z,
                )
            )) if x == MaybeRelocatable::from((1, 5)) &&
                    y == MaybeRelocatable::from(Felt252::one()) &&
                    z == MaybeRelocatable::from(felt_str!("48805497317890012913"))
        );
>>>>>>> 29e5580d
    }

    #[test]
    #[cfg_attr(target_arch = "wasm32", wasm_bindgen_test)]
    fn run_signed_nn_ok_result_one() {
        let hint_code = "memory[ap] = 1 if 0 <= (ids.a.high % PRIME) < 2 ** 127 else 0";
        let mut vm = vm_with_range_check!();
        //Initialize run_context
        run_context!(vm, 0, 5, 4);
        //Create hint_data
        let ids_data = non_continuous_ids_data![("a", -4)];
        //Insert ids.a.high into memory
        vm.segments = segments![(
            (1, 1),
            (
                "3618502788666131213697322783095070105793248398792065931704779359851756126208",
                10
            )
        )];
        //Execute the hint
        assert_matches!(run_hint!(vm, ids_data, hint_code), Ok(()));
        //Check hint memory insert
        //memory[ap] = 1 if 0 <= (ids.a.high % PRIME) < 2 ** 127 else 0
        check_memory![vm.segments.memory, ((1, 5), 1)];
    }

    #[test]
    #[cfg_attr(target_arch = "wasm32", wasm_bindgen_test)]
    fn run_signed_nn_ok_result_zero() {
        let hint_code = "memory[ap] = 1 if 0 <= (ids.a.high % PRIME) < 2 ** 127 else 0";
        let mut vm = vm_with_range_check!();
        //Initialize run_context
        run_context!(vm, 0, 5, 4);
        //Create hint_data
        let ids_data = non_continuous_ids_data![("a", -4)];
        //Insert ids.a.high into memory
        vm.segments = segments![(
            (1, 1),
            (
                "3618502788666131213697322783095070105793248398792065931704779359851756126209",
                10
            )
        )];
        //Execute the hint
        assert_matches!(run_hint!(vm, ids_data, hint_code), Ok(()));
        //Check hint memory insert
        //memory[ap] = 1 if 0 <= (ids.a.high % PRIME) < 2 ** 127 else 0
        check_memory![vm.segments.memory, ((1, 5), 0)];
    }

    #[test]
    #[cfg_attr(target_arch = "wasm32", wasm_bindgen_test)]
    fn run_signed_nn_ok_invalid_memory_insert() {
        let hint_code = "memory[ap] = 1 if 0 <= (ids.a.high % PRIME) < 2 ** 127 else 0";
        let mut vm = vm_with_range_check!();
        //Initialize run_context
        run_context!(vm, 0, 5, 4);
        //Create hint_data
        let ids_data = non_continuous_ids_data![("a", -4)];
        vm.segments = segments![((1, 1), 1), ((1, 5), 55)];
        //Execute the hint
        assert_matches!(
<<<<<<< HEAD
                    run_hint!(vm, ids_data, hint_code),
                    Err(HintError::Memory(
                        MemoryError::InconsistentMemory(
                            x,
                            y,
                            z,
                        )
                    )) if x ==
        Relocatable::from((1, 5)) &&
                            y == MaybeRelocatable::from(Felt::new(55)) &&
                            z == MaybeRelocatable::from(Felt::one())
                );
=======
            run_hint!(vm, ids_data, hint_code),
            Err(HintError::Memory(
                MemoryError::InconsistentMemory(
                    x,
                    y,
                    z,
                )
            )) if x == MaybeRelocatable::from((1, 5)) &&
                    y == MaybeRelocatable::from(Felt252::new(55)) &&
                    z == MaybeRelocatable::from(Felt252::one())
        );
>>>>>>> 29e5580d
    }

    #[test]
    #[cfg_attr(target_arch = "wasm32", wasm_bindgen_test)]
    fn run_unsigned_div_rem_ok() {
        let hint_code = "a = (ids.a.high << 128) + ids.a.low\ndiv = (ids.div.high << 128) + ids.div.low\nquotient, remainder = divmod(a, div)\n\nids.quotient.low = quotient & ((1 << 128) - 1)\nids.quotient.high = quotient >> 128\nids.remainder.low = remainder & ((1 << 128) - 1)\nids.remainder.high = remainder >> 128";
        let mut vm = vm_with_range_check!();
        //Initialize fp
        vm.run_context.fp = 10;
        //Create hint_data
        let ids_data =
            non_continuous_ids_data![("a", -6), ("div", -4), ("quotient", 0), ("remainder", 2)];
        //Insert ids into memory
        vm.segments = segments![((1, 4), 89), ((1, 5), 72), ((1, 6), 3), ((1, 7), 7)];
        //Execute the hint
        assert_matches!(run_hint!(vm, ids_data, hint_code), Ok(()));
        //Check hint memory inserts
        //ids.quotient.low, ids.quotient.high, ids.remainder.low, ids.remainder.high
        check_memory![
            vm.segments.memory,
            ((1, 10), 10),
            ((1, 11), 0),
            ((1, 12), 59),
            ((1, 13), 2)
        ];
    }

    #[test]
    #[cfg_attr(target_arch = "wasm32", wasm_bindgen_test)]
    fn run_unsigned_div_rem_invalid_memory_insert() {
        let hint_code = "a = (ids.a.high << 128) + ids.a.low\ndiv = (ids.div.high << 128) + ids.div.low\nquotient, remainder = divmod(a, div)\n\nids.quotient.low = quotient & ((1 << 128) - 1)\nids.quotient.high = quotient >> 128\nids.remainder.low = remainder & ((1 << 128) - 1)\nids.remainder.high = remainder >> 128";
        let mut vm = vm_with_range_check!();
        //Initialize fp
        vm.run_context.fp = 10;
        //Create hint_data
        let ids_data =
            non_continuous_ids_data![("a", -6), ("div", -4), ("quotient", 0), ("remainder", 2)];
        //Insert ids into memory
        vm.segments = segments![
            ((1, 4), 89),
            ((1, 5), 72),
            ((1, 6), 3),
            ((1, 7), 7),
            ((1, 10), 0)
        ];
        //Execute the hint
        assert_matches!(
<<<<<<< HEAD
                    run_hint!(vm, ids_data, hint_code),
                    Err(HintError::Memory(
                        MemoryError::InconsistentMemory(
                            x,
                            y,
                            z,
                        )
                    )) if x ==
        Relocatable::from((1, 10)) &&
                            y == MaybeRelocatable::from(Felt::zero()) &&
                            z == MaybeRelocatable::from(Felt::new(10))
                );
=======
            run_hint!(vm, ids_data, hint_code),
            Err(HintError::Memory(
                MemoryError::InconsistentMemory(
                    x,
                    y,
                    z,
                )
            )) if x == MaybeRelocatable::from((1, 10)) &&
                    y == MaybeRelocatable::from(Felt252::zero()) &&
                    z == MaybeRelocatable::from(Felt252::new(10))
        );
>>>>>>> 29e5580d
    }
}<|MERGE_RESOLUTION|>--- conflicted
+++ resolved
@@ -287,20 +287,6 @@
         ];
         //Execute the hint
         assert_matches!(
-<<<<<<< HEAD
-                    run_hint!(vm, ids_data, hint_code),
-                    Err(HintError::Memory(
-                        MemoryError::InconsistentMemory(
-                            x,
-                            y,
-                            z
-                        )
-                    )) if x ==
-        Relocatable::from((1, 12)) &&
-                            y == MaybeRelocatable::from(Felt::new(2)) &&
-                            z == MaybeRelocatable::from(Felt::zero())
-                );
-=======
             run_hint!(vm, ids_data, hint_code),
             Err(HintError::Memory(
                 MemoryError::InconsistentMemory(
@@ -308,11 +294,10 @@
                     y,
                     z
                 )
-            )) if x == MaybeRelocatable::from((1, 12)) &&
+            )) if x == Relocatable::from((1, 12)) &&
                     y == MaybeRelocatable::from(Felt252::new(2)) &&
                     z == MaybeRelocatable::from(Felt252::zero())
         );
->>>>>>> 29e5580d
     }
 
     #[test]
@@ -376,20 +361,6 @@
         ];
         //Execute the hint
         assert_matches!(
-<<<<<<< HEAD
-                    run_hint!(vm, ids_data, hint_code),
-                    Err(HintError::Memory(
-                        MemoryError::InconsistentMemory(
-                            x,
-                            y,
-                            z
-                        )
-                    )) if x ==
-        Relocatable::from((1, 10)) &&
-                            y == MaybeRelocatable::from(Felt::zero()) &&
-                            z == MaybeRelocatable::from(felt_str!("7249717543555297151"))
-                );
-=======
             run_hint!(vm, ids_data, hint_code),
             Err(HintError::Memory(
                 MemoryError::InconsistentMemory(
@@ -397,11 +368,10 @@
                     y,
                     z
                 )
-            )) if x == MaybeRelocatable::from((1, 10)) &&
+            )) if x == Relocatable::from((1, 10)) &&
                     y == MaybeRelocatable::from(Felt252::zero()) &&
                     z == MaybeRelocatable::from(felt_str!("7249717543555297151"))
         );
->>>>>>> 29e5580d
     }
 
     #[test]
@@ -460,20 +430,6 @@
         vm.segments = segments![((1, 0), 17), ((1, 1), 7), ((1, 5), 1)];
         //Execute the hint
         assert_matches!(
-<<<<<<< HEAD
-                    run_hint!(vm, ids_data, hint_code),
-                    Err(HintError::Memory(
-                        MemoryError::InconsistentMemory(
-                            x,
-                            y,
-                            z,
-                        )
-                    )) if x ==
-        Relocatable::from((1, 5)) &&
-                            y == MaybeRelocatable::from(Felt::one()) &&
-                            z == MaybeRelocatable::from(felt_str!("48805497317890012913"))
-                );
-=======
             run_hint!(vm, ids_data, hint_code),
             Err(HintError::Memory(
                 MemoryError::InconsistentMemory(
@@ -481,11 +437,10 @@
                     y,
                     z,
                 )
-            )) if x == MaybeRelocatable::from((1, 5)) &&
+            )) if x == Relocatable::from((1, 5)) &&
                     y == MaybeRelocatable::from(Felt252::one()) &&
                     z == MaybeRelocatable::from(felt_str!("48805497317890012913"))
         );
->>>>>>> 29e5580d
     }
 
     #[test]
@@ -548,20 +503,6 @@
         vm.segments = segments![((1, 1), 1), ((1, 5), 55)];
         //Execute the hint
         assert_matches!(
-<<<<<<< HEAD
-                    run_hint!(vm, ids_data, hint_code),
-                    Err(HintError::Memory(
-                        MemoryError::InconsistentMemory(
-                            x,
-                            y,
-                            z,
-                        )
-                    )) if x ==
-        Relocatable::from((1, 5)) &&
-                            y == MaybeRelocatable::from(Felt::new(55)) &&
-                            z == MaybeRelocatable::from(Felt::one())
-                );
-=======
             run_hint!(vm, ids_data, hint_code),
             Err(HintError::Memory(
                 MemoryError::InconsistentMemory(
@@ -569,11 +510,10 @@
                     y,
                     z,
                 )
-            )) if x == MaybeRelocatable::from((1, 5)) &&
+            )) if x == Relocatable::from((1, 5)) &&
                     y == MaybeRelocatable::from(Felt252::new(55)) &&
                     z == MaybeRelocatable::from(Felt252::one())
         );
->>>>>>> 29e5580d
     }
 
     #[test]
@@ -621,20 +561,6 @@
         ];
         //Execute the hint
         assert_matches!(
-<<<<<<< HEAD
-                    run_hint!(vm, ids_data, hint_code),
-                    Err(HintError::Memory(
-                        MemoryError::InconsistentMemory(
-                            x,
-                            y,
-                            z,
-                        )
-                    )) if x ==
-        Relocatable::from((1, 10)) &&
-                            y == MaybeRelocatable::from(Felt::zero()) &&
-                            z == MaybeRelocatable::from(Felt::new(10))
-                );
-=======
             run_hint!(vm, ids_data, hint_code),
             Err(HintError::Memory(
                 MemoryError::InconsistentMemory(
@@ -642,10 +568,9 @@
                     y,
                     z,
                 )
-            )) if x == MaybeRelocatable::from((1, 10)) &&
+            )) if x == Relocatable::from((1, 10)) &&
                     y == MaybeRelocatable::from(Felt252::zero()) &&
                     z == MaybeRelocatable::from(Felt252::new(10))
         );
->>>>>>> 29e5580d
     }
 }
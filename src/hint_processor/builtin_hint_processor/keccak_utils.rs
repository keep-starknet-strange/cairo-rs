<<<<<<< HEAD
use crate::stdlib::{cmp, collections::HashMap, prelude::*};
=======
use crate::stdlib::{boxed::Box, cmp, collections::HashMap, ops::Shl, prelude::*};
>>>>>>> cf5768c3

use crate::types::errors::math_errors::MathError;
use crate::{
    hint_processor::{
        builtin_hint_processor::hint_utils::{
            get_integer_from_var_name, get_ptr_from_var_name, get_relocatable_from_var_name,
        },
        hint_processor_definition::HintReference,
    },
    serde::deserialize_program::ApTracking,
    types::{exec_scope::ExecutionScopes, relocatable::Relocatable},
    vm::{errors::hint_errors::HintError, vm_core::VirtualMachine},
};
use felt::Felt252;
use num_integer::Integer;
use num_traits::{One, Signed, ToPrimitive};
use sha3::{Digest, Keccak256};

use super::hint_utils::insert_value_from_var_name;

const BYTES_IN_WORD: &str = "starkware.cairo.common.builtin_keccak.keccak.BYTES_IN_WORD";

/* Implements hint:
   %{
       from eth_hash.auto import keccak

       data, length = ids.data, ids.length

       if '__keccak_max_size' in globals():
           assert length <= __keccak_max_size, \
               f'unsafe_keccak() can only be used with length<={__keccak_max_size}. ' \
               f'Got: length={length}.'

       keccak_input = bytearray()
       for word_i, byte_i in enumerate(range(0, length, 16)):
           word = memory[data + word_i]
           n_bytes = min(16, length - byte_i)
           assert 0 <= word < 2 ** (8 * n_bytes)
           keccak_input += word.to_bytes(n_bytes, 'big')

       hashed = keccak(keccak_input)
       ids.high = int.from_bytes(hashed[:16], 'big')
       ids.low = int.from_bytes(hashed[16:32], 'big')
   %}
*/
pub fn unsafe_keccak(
    vm: &mut VirtualMachine,
    exec_scopes: &mut ExecutionScopes,
    ids_data: &HashMap<String, HintReference>,
    ap_tracking: &ApTracking,
) -> Result<(), HintError> {
    let length = get_integer_from_var_name("length", vm, ids_data, ap_tracking)?;

    if let Ok(keccak_max_size) = exec_scopes.get::<Felt252>("__keccak_max_size") {
        if length.as_ref() > &keccak_max_size {
            return Err(HintError::KeccakMaxSize(Box::new((
                length.into_owned(),
                keccak_max_size,
            ))));
        }
    }

    // `data` is an array, represented by a pointer to the first element.
    let data = get_ptr_from_var_name("data", vm, ids_data, ap_tracking)?;

    let high_addr = get_relocatable_from_var_name("high", vm, ids_data, ap_tracking)?;
    let low_addr = get_relocatable_from_var_name("low", vm, ids_data, ap_tracking)?;

    // transform to u64 to make ranges cleaner in the for loop below
    let u64_length = length
        .to_u64()
        .ok_or_else(|| HintError::InvalidKeccakInputLength(Box::new(length.into_owned())))?;

    let mut keccak_input = Vec::new();
    for (word_i, byte_i) in (0..u64_length).step_by(16).enumerate() {
        let word_addr = Relocatable {
            segment_index: data.segment_index,
            offset: data.offset + word_i,
        };

        let word = vm.get_integer(word_addr)?;
        let n_bytes = cmp::min(16, u64_length - byte_i);

<<<<<<< HEAD
        if word.is_negative() || word.as_ref() >= &(Felt252::one() << (8 * (n_bytes as u32))) {
            return Err(HintError::InvalidWordSize(word.into_owned()));
=======
        if word.is_negative() || word.as_ref() >= &Felt252::one().shl(8 * (n_bytes as u32)) {
            return Err(HintError::InvalidWordSize(Box::new(word.into_owned())));
>>>>>>> cf5768c3
        }

        let start = 32 - n_bytes as usize;
        keccak_input.extend_from_slice(&word.to_be_bytes()[start..]);
    }

    let mut hasher = Keccak256::new();
    hasher.update(keccak_input);

    let hashed = hasher.finalize();

    let high = Felt252::from_bytes_be(&hashed[..16]);
    let low = Felt252::from_bytes_be(&hashed[16..32]);

    vm.insert_value(high_addr, &high)?;
    vm.insert_value(low_addr, &low)?;
    Ok(())
}

/*
Implements hint:

    %{
        from eth_hash.auto import keccak
        keccak_input = bytearray()
        n_elms = ids.keccak_state.end_ptr - ids.keccak_state.start_ptr
        for word in memory.get_range(ids.keccak_state.start_ptr, n_elms):
            keccak_input += word.to_bytes(16, 'big')
        hashed = keccak(keccak_input)
        ids.high = int.from_bytes(hashed[:16], 'big')
        ids.low = int.from_bytes(hashed[16:32], 'big')
    %}

 */
pub fn unsafe_keccak_finalize(
    vm: &mut VirtualMachine,
    ids_data: &HashMap<String, HintReference>,
    ap_tracking: &ApTracking,
) -> Result<(), HintError> {
    /* -----------------------------
    Just for reference (cairo code):
    struct KeccakState:
        member start_ptr : felt*
        member end_ptr : felt*
    end
    ----------------------------- */

    let keccak_state_ptr =
        get_relocatable_from_var_name("keccak_state", vm, ids_data, ap_tracking)?;

    // as `keccak_state` is a struct, the pointer to the struct is the same as the pointer to the first element.
    // this is why to get the pointer stored in the field `start_ptr` it is enough to pass the variable name as
    // `keccak_state`, which is the one that appears in the reference manager of the compiled JSON.
    let start_ptr = get_ptr_from_var_name("keccak_state", vm, ids_data, ap_tracking)?;

    // in the KeccakState struct, the field `end_ptr` is the second one, so this variable should be get from
    // the memory cell contiguous to the one where KeccakState is pointing to.
    let end_ptr = vm.get_relocatable(Relocatable {
        segment_index: keccak_state_ptr.segment_index,
        offset: keccak_state_ptr.offset + 1,
    })?;

    let n_elems = (end_ptr - start_ptr)?;

    let mut keccak_input = Vec::new();
    let range = vm.get_integer_range(start_ptr, n_elems)?;

    for word in range.into_iter() {
        keccak_input.extend_from_slice(&word.to_be_bytes()[16..]);
    }

    let mut hasher = Keccak256::new();
    hasher.update(keccak_input);

    let hashed = hasher.finalize();

    let high_addr = get_relocatable_from_var_name("high", vm, ids_data, ap_tracking)?;
    let low_addr = get_relocatable_from_var_name("low", vm, ids_data, ap_tracking)?;

    let high = Felt252::from_bytes_be(&hashed[..16]);
    let low = Felt252::from_bytes_be(&hashed[16..32]);

    vm.insert_value(high_addr, &high)?;
    vm.insert_value(low_addr, &low)?;
    Ok(())
}

// Implements hints of type : ids.output{num}_low = ids.output{num} & ((1 << 128) - 1)
// ids.output{num}_high = ids.output{num} >> 128
pub fn split_output(
    vm: &mut VirtualMachine,
    ids_data: &HashMap<String, HintReference>,
    ap_tracking: &ApTracking,
    num: u32,
) -> Result<(), HintError> {
    let output_name = format!("output{}", num);
    let output_cow = get_integer_from_var_name(&output_name, vm, ids_data, ap_tracking)?;
    let output = output_cow.as_ref();
    let low = output & Felt252::from(u128::MAX);
    let high = output >> 128_u32;
    insert_value_from_var_name(
        &format!("output{}_high", num),
        high,
        vm,
        ids_data,
        ap_tracking,
    )?;
    insert_value_from_var_name(
        &format!("output{}_low", num),
        low,
        vm,
        ids_data,
        ap_tracking,
    )
}

// Implements hints of type: ids.high{input_key}, ids.low{input_key} = divmod(memory[ids.inputs + {input_key}], 256 ** {exponent})
pub fn split_input(
    vm: &mut VirtualMachine,
    ids_data: &HashMap<String, HintReference>,
    ap_tracking: &ApTracking,
    input_key: usize,
    exponent: u32,
) -> Result<(), HintError> {
    let inputs_ptr = get_ptr_from_var_name("inputs", vm, ids_data, ap_tracking)?;
    let binding = vm.get_integer((inputs_ptr + input_key)?)?;
    let input = binding.as_ref();
    let low = input & ((Felt252::one() << (8 * exponent)) - 1u32);
    let high = input >> (8 * exponent);
    insert_value_from_var_name(
        &format!("high{}", input_key),
        high,
        vm,
        ids_data,
        ap_tracking,
    )?;
    insert_value_from_var_name(&format!("low{}", input_key), low, vm, ids_data, ap_tracking)
}

// Implements hint: ids.n_words_to_copy, ids.n_bytes_left = divmod(ids.n_bytes, ids.BYTES_IN_WORD)
pub fn split_n_bytes(
    vm: &mut VirtualMachine,
    ids_data: &HashMap<String, HintReference>,
    ap_tracking: &ApTracking,
    constants: &HashMap<String, Felt252>,
) -> Result<(), HintError> {
    let n_bytes =
        get_integer_from_var_name("n_bytes", vm, ids_data, ap_tracking).and_then(|x| {
            x.to_u64()
                .ok_or(HintError::Math(MathError::Felt252ToU64Conversion(
                    Box::new(x.into_owned()),
                )))
        })?;
    let bytes_in_word = constants
        .get(BYTES_IN_WORD)
        .and_then(|x| x.to_u64())
        .ok_or_else(|| HintError::MissingConstant(Box::new(BYTES_IN_WORD)))?;
    let (high, low) = n_bytes.div_mod_floor(&bytes_in_word);
    insert_value_from_var_name(
        "n_words_to_copy",
        Felt252::from(high),
        vm,
        ids_data,
        ap_tracking,
    )?;
    insert_value_from_var_name(
        "n_bytes_left",
        Felt252::from(low),
        vm,
        ids_data,
        ap_tracking,
    )
}

// Implements hint:
// tmp, ids.output1_low = divmod(ids.output1, 256 ** 7)
// ids.output1_high, ids.output1_mid = divmod(tmp, 2 ** 128)
pub fn split_output_mid_low_high(
    vm: &mut VirtualMachine,
    ids_data: &HashMap<String, HintReference>,
    ap_tracking: &ApTracking,
) -> Result<(), HintError> {
    let binding = get_integer_from_var_name("output1", vm, ids_data, ap_tracking)?;
    let output1 = binding.as_ref();
    let output1_low = output1 & Felt252::from((1u64 << (8 * 7)) - 1u64);
    let tmp = output1 >> (8_u32 * 7);
    let output1_high = &tmp >> 128_u32;
    let output1_mid = tmp & &Felt252::from(u128::MAX);
    insert_value_from_var_name("output1_high", output1_high, vm, ids_data, ap_tracking)?;
    insert_value_from_var_name("output1_mid", output1_mid, vm, ids_data, ap_tracking)?;
    insert_value_from_var_name("output1_low", output1_low, vm, ids_data, ap_tracking)
}

#[cfg(test)]
mod tests {
    use super::*;
    use crate::any_box;
    use crate::{
        hint_processor::{
            builtin_hint_processor::{
                builtin_hint_processor_definition::{BuiltinHintProcessor, HintProcessorData},
                hint_code,
                keccak_utils::HashMap,
            },
            hint_processor_definition::{HintProcessor, HintReference},
        },
        types::exec_scope::ExecutionScopes,
        utils::test_utils::*,
        vm::vm_core::VirtualMachine,
    };
    use assert_matches::assert_matches;

    #[test]
    fn split_output_0() {
        let mut vm = vm!();
        vm.segments = segments![((1, 0), 24)];
        vm.set_fp(3);
        let ids_data = ids_data!["output0", "output0_high", "output0_low"];
        assert_matches!(run_hint!(vm, ids_data, hint_code::SPLIT_OUTPUT_0), Ok(()));
        check_memory!(vm.segments.memory, ((1, 1), 0), ((1, 2), 24));
    }

    #[test]
    fn split_output_1() {
        let mut vm = vm!();
        vm.segments = segments![((1, 0), 24)];
        vm.set_fp(3);
        let ids_data = ids_data!["output1", "output1_high", "output1_low"];
        assert_matches!(run_hint!(vm, ids_data, hint_code::SPLIT_OUTPUT_1), Ok(()));
        check_memory!(vm.segments.memory, ((1, 1), 0), ((1, 2), 24));
    }

    #[test]
    fn split_input_3() {
        let mut vm = vm!();
        vm.segments = segments![((1, 2), (2, 0)), ((2, 3), 300)];
        vm.set_fp(3);
        let ids_data = ids_data!["high3", "low3", "inputs"];
        assert_matches!(run_hint!(vm, ids_data, hint_code::SPLIT_INPUT_3), Ok(()));
        check_memory!(vm.segments.memory, ((1, 0), 1), ((1, 1), 44));
    }

    #[test]
    fn split_input_6() {
        let mut vm = vm!();
        vm.segments = segments![((1, 2), (2, 0)), ((2, 6), 66036)];
        vm.set_fp(3);
        let ids_data = ids_data!["high6", "low6", "inputs"];
        assert_matches!(run_hint!(vm, ids_data, hint_code::SPLIT_INPUT_6), Ok(()));
        check_memory!(vm.segments.memory, ((1, 0), 1), ((1, 1), 500));
    }

    #[test]
    fn split_input_15() {
        let mut vm = vm!();
        vm.segments = segments![((1, 2), (2, 0)), ((2, 15), 15150315)];
        vm.set_fp(3);
        let ids_data = ids_data!["high15", "low15", "inputs"];
        assert_matches!(run_hint!(vm, ids_data, hint_code::SPLIT_INPUT_15), Ok(()));
        check_memory!(vm.segments.memory, ((1, 0), 0), ((1, 1), 15150315));
    }

    #[test]
    fn split_n_bytes() {
        let mut vm = vm!();
        vm.segments = segments![((1, 2), 17)];
        vm.set_fp(3);
        let ids_data = ids_data!["n_words_to_copy", "n_bytes_left", "n_bytes"];
        assert_matches!(
            run_hint!(
                vm,
                ids_data,
                hint_code::SPLIT_N_BYTES,
                exec_scopes_ref!(),
                &HashMap::from([(String::from(BYTES_IN_WORD), Felt252::from(8))])
            ),
            Ok(())
        );
        check_memory!(vm.segments.memory, ((1, 0), 2), ((1, 1), 1));
    }

    #[test]
    fn split_output_mid_low_high() {
        let mut vm = vm!();
        vm.segments = segments![((1, 0), 72057594037927938)];
        vm.set_fp(4);
        let ids_data = ids_data!["output1", "output1_low", "output1_mid", "output1_high"];
        assert_matches!(
            run_hint!(
                vm,
                ids_data,
                hint_code::SPLIT_OUTPUT_MID_LOW_HIGH,
                exec_scopes_ref!(),
                &HashMap::from([(String::from(BYTES_IN_WORD), Felt252::from(8))])
            ),
            Ok(())
        );
        check_memory!(vm.segments.memory, ((1, 1), 2), ((1, 2), 1), ((1, 3), 0));
    }
}<|MERGE_RESOLUTION|>--- conflicted
+++ resolved
@@ -1,8 +1,4 @@
-<<<<<<< HEAD
-use crate::stdlib::{cmp, collections::HashMap, prelude::*};
-=======
-use crate::stdlib::{boxed::Box, cmp, collections::HashMap, ops::Shl, prelude::*};
->>>>>>> cf5768c3
+use crate::stdlib::{boxed::Box, cmp, collections::HashMap, prelude::*};
 
 use crate::types::errors::math_errors::MathError;
 use crate::{
@@ -86,13 +82,8 @@
         let word = vm.get_integer(word_addr)?;
         let n_bytes = cmp::min(16, u64_length - byte_i);
 
-<<<<<<< HEAD
         if word.is_negative() || word.as_ref() >= &(Felt252::one() << (8 * (n_bytes as u32))) {
-            return Err(HintError::InvalidWordSize(word.into_owned()));
-=======
-        if word.is_negative() || word.as_ref() >= &Felt252::one().shl(8 * (n_bytes as u32)) {
             return Err(HintError::InvalidWordSize(Box::new(word.into_owned())));
->>>>>>> cf5768c3
         }
 
         let start = 32 - n_bytes as usize;

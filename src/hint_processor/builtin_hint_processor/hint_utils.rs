--- conflicted
+++ resolved
@@ -1,4 +1,3 @@
-<<<<<<< HEAD
 use crate::{
     hint_processor::{
         hint_processor_definition::HintReference,
@@ -9,21 +8,7 @@
     vm::{errors::vm_errors::VirtualMachineError, vm_core::VirtualMachine},
 };
 use felt::Felt;
-use num_traits::ToPrimitive;
 use std::{borrow::Cow, collections::HashMap};
-=======
-use crate::hint_processor::hint_processor_definition::HintReference;
-use crate::hint_processor::hint_processor_utils::compute_addr_from_reference;
-use crate::hint_processor::hint_processor_utils::get_integer_from_reference;
-use crate::serde::deserialize_program::ApTracking;
-use crate::types::relocatable::MaybeRelocatable;
-use crate::types::relocatable::Relocatable;
-use crate::vm::errors::vm_errors::VirtualMachineError;
-use crate::vm::vm_core::VirtualMachine;
-use num_bigint::BigInt;
-use std::borrow::Cow;
-use std::collections::HashMap;
->>>>>>> 54c154b0
 
 //Inserts value into the address of the given ids variable
 pub fn insert_value_from_var_name(
@@ -59,19 +44,7 @@
         .ok_or(VirtualMachineError::FailedToGetIds)?;
     if hint_reference.dereference {
         let value = vm.get_relocatable(&var_addr)?;
-<<<<<<< HEAD
-        if let Some(immediate) = &hint_reference.immediate {
-            let modified_value = value
-                + immediate
-                    .to_usize()
-                    .ok_or(VirtualMachineError::BigintToUsizeFail)?;
-            Ok(modified_value)
-        } else {
-            Ok(value)
-        }
-=======
         Ok(value)
->>>>>>> 54c154b0
     } else {
         Ok(var_addr)
     }
@@ -143,19 +116,13 @@
             errors::memory_errors::MemoryError, vm_core::VirtualMachine, vm_memory::memory::Memory,
         },
     };
-    use felt::NewFelt;
 
     #[test]
     fn get_ptr_from_var_name_immediate_value() {
         let mut vm = vm!();
         vm.memory = memory![((1, 0), (0, 0))];
-<<<<<<< HEAD
-        let mut hint_ref = HintReference::new(0, 0, false, true);
-        hint_ref.immediate = Some(Felt::new(2));
-=======
         let mut hint_ref = HintReference::new(0, 0, true, false);
         hint_ref.offset2 = OffsetValue::Value(2);
->>>>>>> 54c154b0
         let ids_data = HashMap::from([("imm".to_string(), hint_ref)]);
 
         assert_eq!(

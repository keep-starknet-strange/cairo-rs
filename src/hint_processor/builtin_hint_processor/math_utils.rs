use crate::{
<<<<<<< HEAD
=======
    any_box, bigint,
>>>>>>> b445979b
    hint_processor::{
        builtin_hint_processor::hint_utils::{
            get_address_from_var_name, get_integer_from_var_name, get_ptr_from_var_name,
            insert_value_from_var_name, insert_value_into_ap,
        },
        hint_processor_definition::HintReference,
    },
<<<<<<< HEAD
    math_utils::isqrt,
    serde::deserialize_program::ApTracking,
    types::relocatable::MaybeRelocatable,
    vm::{errors::vm_errors::VirtualMachineError, vm_core::VirtualMachine},
=======
    math_utils::{as_int, isqrt},
    serde::deserialize_program::ApTracking,
    types::{exec_scope::ExecutionScopes, relocatable::MaybeRelocatable},
    vm::{errors::vm_errors::VirtualMachineError, vm_core::VirtualMachine},
};

use std::{
    any::Any,
    collections::HashMap,
    ops::{Neg, Shl, Shr},
>>>>>>> b445979b
};
use felt::{Felt, NewFelt, PRIME_STR};
use num_bigint::BigInt;
use num_integer::Integer;
<<<<<<< HEAD
use num_traits::{Num, One, Signed, Zero};
use std::{
    collections::HashMap,
    ops::{Shl, Shr},
};
=======
use num_traits::{Signed, Zero};
>>>>>>> b445979b

//Implements hint: memory[ap] = 0 if 0 <= (ids.a % PRIME) < range_check_builtin.bound else 1
pub fn is_nn(
    vm: &mut VirtualMachine,
    ids_data: &HashMap<String, HintReference>,
    ap_tracking: &ApTracking,
) -> Result<(), VirtualMachineError> {
    let a = get_integer_from_var_name("a", vm, ids_data, ap_tracking)?;
    let range_check_builtin = vm.get_range_check_builtin()?;
    //Main logic (assert a is not negative and within the expected range)
    let value = match &range_check_builtin._bound {
        Some(bound) if a.as_ref() < bound => Felt::zero(),
        None => Felt::zero(),
        _ => Felt::one(),
    };
    insert_value_into_ap(vm, value)
}

//Implements hint: memory[ap] = 0 if 0 <= ((-ids.a - 1) % PRIME) < range_check_builtin.bound else 1
pub fn is_nn_out_of_range(
    vm: &mut VirtualMachine,
    ids_data: &HashMap<String, HintReference>,
    ap_tracking: &ApTracking,
) -> Result<(), VirtualMachineError> {
    let a = get_integer_from_var_name("a", vm, ids_data, ap_tracking)?;
    let a = a.as_ref();
    let range_check_builtin = vm.get_range_check_builtin()?;
    //Main logic (assert a is not negative and within the expected range)
    //let value = if (-a - 1usize).mod_floor(vm.get_prime()) < range_check_builtin._bound {
    let value = match &range_check_builtin._bound {
        Some(bound) if Felt::zero() - (a + 1) < *bound => Felt::zero(),
        None => Felt::zero(),
        _ => Felt::one(),
    };
    insert_value_into_ap(vm, value)
}
//Implements hint:from starkware.cairo.common.math_utils import assert_integer
//        assert_integer(ids.a)
//        assert_integer(ids.b)
//        a = ids.a % PRIME
//        b = ids.b % PRIME
//        assert a <= b, f'a = {a} is not less than or equal to b = {b}.'
//        ids.small_inputs = int(
//            a < range_check_builtin.bound and (b - a) < range_check_builtin.bound)

pub fn assert_le_felt(
    vm: &mut VirtualMachine,
    exec_scopes: &mut ExecutionScopes,
    ids_data: &HashMap<String, HintReference>,
    ap_tracking: &ApTracking,
    constants: &HashMap<String, BigInt>,
) -> Result<(), VirtualMachineError> {
<<<<<<< HEAD
    let a = get_integer_from_var_name("a", vm, ids_data, ap_tracking)?;
    let b = get_integer_from_var_name("b", vm, ids_data, ap_tracking)?;
    let range_check_builtin = vm.get_range_check_builtin()?;
    //Assert a <= b
    if a > b {
        return Err(VirtualMachineError::NonLeFelt(
            a.into_owned(),
            b.into_owned(),
        ));
    }
    //Calculate value of small_inputs
    let value = match &range_check_builtin._bound {
        Some(bound) if a.as_ref() < bound && (b.as_ref() - a.as_ref()) < *bound => Felt::one(),
        None => Felt::one(),
        _ => Felt::zero(),
    };
    insert_value_from_var_name("small_inputs", value, vm, ids_data, ap_tracking)
=======
    const PRIME_OVER_3_HIGH: &str = "starkware.cairo.common.math.assert_le_felt.PRIME_OVER_3_HIGH";
    const PRIME_OVER_2_HIGH: &str = "starkware.cairo.common.math.assert_le_felt.PRIME_OVER_2_HIGH";

    let prime_over_3_high = constants
        .get(PRIME_OVER_3_HIGH)
        .ok_or(VirtualMachineError::MissingConstant(PRIME_OVER_3_HIGH))?;
    let prime_over_2_high = constants
        .get(PRIME_OVER_2_HIGH)
        .ok_or(VirtualMachineError::MissingConstant(PRIME_OVER_2_HIGH))?;
    let a = &get_integer_from_var_name("a", vm, ids_data, ap_tracking)?
        .clone()
        .into_owned();
    let b = &get_integer_from_var_name("b", vm, ids_data, ap_tracking)?
        .clone()
        .into_owned();
    let range_check_ptr = get_ptr_from_var_name("range_check_ptr", vm, ids_data, ap_tracking)?;

    if a.mod_floor(vm.get_prime()) > b.mod_floor(vm.get_prime()) {
        return Err(VirtualMachineError::NonLeFelt(a.clone(), b.clone()));
    }

    let arc1 = b - a;
    let arc2 = vm.get_prime() - 1 - b;
    let mut lengths_and_indices = vec![(a, 0), (&arc1, 1), (&arc2, 2)];
    lengths_and_indices.sort();
    if lengths_and_indices[0].0 > &(vm.get_prime() / 3)
        || lengths_and_indices[1].0 > &(vm.get_prime() / 2)
    {
        return Err(VirtualMachineError::ArcTooBig(
            lengths_and_indices[0].0.clone(),
            vm.get_prime() / 3,
            lengths_and_indices[1].0.clone(),
            vm.get_prime() / 2,
        ));
    }

    let excluded = lengths_and_indices[2].1;
    exec_scopes.assign_or_update_variable("excluded", any_box!(bigint!(excluded)));

    let (q_0, r_0) = (lengths_and_indices[0].0).div_mod_floor(prime_over_3_high);
    let (q_1, r_1) = (lengths_and_indices[1].0).div_mod_floor(prime_over_2_high);

    vm.insert_value(&(&range_check_ptr + 1), q_0)?;
    vm.insert_value(&range_check_ptr, r_0)?;
    vm.insert_value(&(&range_check_ptr + 3), q_1)?;
    vm.insert_value(&(&range_check_ptr + 2), r_1)
}

pub fn assert_le_felt_excluded_2(
    exec_scopes: &mut ExecutionScopes,
) -> Result<(), VirtualMachineError> {
    let excluded: BigInt = exec_scopes.get("excluded")?;

    if excluded != bigint!(2) {
        Err(VirtualMachineError::ExcludedNot2(excluded))
    } else {
        Ok(())
    }
}

pub fn assert_le_felt_excluded_1(
    vm: &mut VirtualMachine,
    exec_scopes: &mut ExecutionScopes,
) -> Result<(), VirtualMachineError> {
    let excluded: BigInt = exec_scopes.get("excluded")?;

    if excluded != bigint!(1) {
        insert_value_into_ap(vm, &bigint!(1))
    } else {
        insert_value_into_ap(vm, &bigint!(0))
    }
}

pub fn assert_le_felt_excluded_0(
    vm: &mut VirtualMachine,
    exec_scopes: &mut ExecutionScopes,
) -> Result<(), VirtualMachineError> {
    let excluded: BigInt = exec_scopes.get("excluded")?;

    if !excluded.is_zero() {
        insert_value_into_ap(vm, bigint!(1_i32))
    } else {
        insert_value_into_ap(vm, bigint!(0_i32))
    }
>>>>>>> b445979b
}

//Implements hint:from starkware.cairo.common.math_cmp import is_le_felt
//    memory[ap] = 0 if (ids.a % PRIME) <= (ids.b % PRIME) else 1
pub fn is_le_felt(
    vm: &mut VirtualMachine,
    ids_data: &HashMap<String, HintReference>,
    ap_tracking: &ApTracking,
) -> Result<(), VirtualMachineError> {
    let a_mod = get_integer_from_var_name("a", vm, ids_data, ap_tracking)?;
    let b_mod = get_integer_from_var_name("b", vm, ids_data, ap_tracking)?;
    let value = if a_mod > b_mod {
        Felt::one()
    } else {
        Felt::zero()
    };
    insert_value_into_ap(vm, value)
}

//Implements hint: from starkware.cairo.lang.vm.relocatable import RelocatableValue
//        both_ints = isinstance(ids.a, int) and isinstance(ids.b, int)
//        both_relocatable = (
//            isinstance(ids.a, RelocatableValue) and isinstance(ids.b, RelocatableValue) and
//            ids.a.segment_index == ids.b.segment_index)
//        assert both_ints or both_relocatable, \
//            f'assert_not_equal failed: non-comparable values: {ids.a}, {ids.b}.'
//        assert (ids.a - ids.b) % PRIME != 0, f'assert_not_equal failed: {ids.a} = {ids.b}.'
pub fn assert_not_equal(
    vm: &mut VirtualMachine,
    ids_data: &HashMap<String, HintReference>,
    ap_tracking: &ApTracking,
) -> Result<(), VirtualMachineError> {
    let a_addr = get_address_from_var_name("a", vm, ids_data, ap_tracking)?;
    let b_addr = get_address_from_var_name("b", vm, ids_data, ap_tracking)?;
    //Check that the ids are in memory
    match (vm.get_maybe(&a_addr), vm.get_maybe(&b_addr)) {
        (Ok(Some(maybe_rel_a)), Ok(Some(maybe_rel_b))) => {
            let maybe_rel_a = maybe_rel_a;
            let maybe_rel_b = maybe_rel_b;
            match (maybe_rel_a, maybe_rel_b) {
                (MaybeRelocatable::Int(a), MaybeRelocatable::Int(b)) => {
                    if (&a - &b).is_zero() {
                        return Err(VirtualMachineError::AssertNotEqualFail(
                            MaybeRelocatable::Int(a),
                            MaybeRelocatable::Int(b),
                        ));
                    };
                    Ok(())
                }
                (MaybeRelocatable::RelocatableValue(a), MaybeRelocatable::RelocatableValue(b)) => {
                    if a.segment_index != b.segment_index {
                        return Err(VirtualMachineError::DiffIndexComp(a, b));
                    };
                    if a.offset == b.offset {
                        return Err(VirtualMachineError::AssertNotEqualFail(
                            MaybeRelocatable::RelocatableValue(a),
                            MaybeRelocatable::RelocatableValue(b),
                        ));
                    };
                    Ok(())
                }
                (maybe_rel_a, maybe_rel_b) => Err(VirtualMachineError::DiffTypeComparison(
                    maybe_rel_a,
                    maybe_rel_b,
                )),
            }
        }
        _ => Err(VirtualMachineError::FailedToGetIds),
    }
}

//Implements hint:
// %{
//     from starkware.cairo.common.math_utils import assert_integer
//     assert_integer(ids.a)
//     assert 0 <= ids.a % PRIME < range_check_builtin.bound, f'a = {ids.a} is out of range.'
// %}
pub fn assert_nn(
    vm: &mut VirtualMachine,
    ids_data: &HashMap<String, HintReference>,
    ap_tracking: &ApTracking,
) -> Result<(), VirtualMachineError> {
    let a = get_integer_from_var_name("a", vm, ids_data, ap_tracking)?;
    let range_check_builtin = vm.get_range_check_builtin()?;
    // assert 0 <= ids.a % PRIME < range_check_builtin.bound
    // as prime > 0, a % prime will always be > 0
    match &range_check_builtin._bound {
        Some(bound) if a.as_ref() >= bound => {
            Err(VirtualMachineError::ValueOutOfRange(a.into_owned()))
        }
        _ => Ok(()),
    }
}

//Implements hint:from starkware.cairo.common.math.cairo
// %{
// from starkware.cairo.common.math_utils import assert_integer
// assert_integer(ids.value)
// assert ids.value % PRIME != 0, f'assert_not_zero failed: {ids.value} = 0.'
// %}
pub fn assert_not_zero(
    vm: &mut VirtualMachine,
    ids_data: &HashMap<String, HintReference>,
    ap_tracking: &ApTracking,
) -> Result<(), VirtualMachineError> {
    let value = get_integer_from_var_name("value", vm, ids_data, ap_tracking)?;
    if value.is_zero() {
        return Err(VirtualMachineError::AssertNotZero(value.into_owned()));
    };
    Ok(())
}

//Implements hint: assert ids.value == 0, 'split_int(): value is out of range.'
pub fn split_int_assert_range(
    vm: &mut VirtualMachine,
    ids_data: &HashMap<String, HintReference>,
    ap_tracking: &ApTracking,
) -> Result<(), VirtualMachineError> {
    let value = get_integer_from_var_name("value", vm, ids_data, ap_tracking)?;
    //Main logic (assert value == 0)
    if !value.is_zero() {
        return Err(VirtualMachineError::SplitIntNotZero);
    }
    Ok(())
}

//Implements hint: memory[ids.output] = res = (int(ids.value) % PRIME) % ids.base
//        assert res < ids.bound, f'split_int(): Limb {res} is out of range.'
pub fn split_int(
    vm: &mut VirtualMachine,
    ids_data: &HashMap<String, HintReference>,
    ap_tracking: &ApTracking,
) -> Result<(), VirtualMachineError> {
    let value = get_integer_from_var_name("value", vm, ids_data, ap_tracking)?;
    let base = get_integer_from_var_name("base", vm, ids_data, ap_tracking)?;
    let bound = get_integer_from_var_name("bound", vm, ids_data, ap_tracking)?;
    let base = base.as_ref();
    let bound = bound.as_ref();
    let output = get_ptr_from_var_name("output", vm, ids_data, ap_tracking)?;
    //Main Logic
    let res = value.mod_floor(base);
    if &res > bound {
        return Err(VirtualMachineError::SplitIntLimbOutOfRange(res));
    }
    vm.insert_value(&output, res)
}

//from starkware.cairo.common.math_utils import is_positive
//ids.is_positive = 1 if is_positive(
//    value=ids.value, prime=PRIME, rc_bound=range_check_builtin.bound) else 0
pub fn is_positive(
    vm: &mut VirtualMachine,
    ids_data: &HashMap<String, HintReference>,
    ap_tracking: &ApTracking,
) -> Result<(), VirtualMachineError> {
    let value = get_integer_from_var_name("value", vm, ids_data, ap_tracking)?;
    let range_check_builtin = vm.get_range_check_builtin()?;
    //Main logic (assert a is positive)
    match &range_check_builtin._bound {
        Some(bound) if &value.abs() > bound => {
            return Err(VirtualMachineError::ValueOutsideValidRange(
                value.into_owned(),
            ))
        }
        _ => {}
    };

    let result = if value.is_positive() {
        Felt::one()
    } else {
        Felt::zero()
    };
    insert_value_from_var_name("is_positive", result, vm, ids_data, ap_tracking)
}

//Implements hint:
// %{
//     from starkware.cairo.common.math_utils import assert_integer
//     assert ids.MAX_HIGH < 2**128 and ids.MAX_LOW < 2**128
//     assert PRIME - 1 == ids.MAX_HIGH * 2**128 + ids.MAX_LOW
//     assert_integer(ids.value)
//     ids.low = ids.value & ((1 << 128) - 1)
//     ids.high = ids.value >> 128
// %}
pub fn split_felt(
    vm: &mut VirtualMachine,
    ids_data: &HashMap<String, HintReference>,
    ap_tracking: &ApTracking,
) -> Result<(), VirtualMachineError> {
    let value = get_integer_from_var_name("value", vm, ids_data, ap_tracking)?;
    let value = value.as_ref();
    //Main logic
    //assert_integer(ids.value) (done by match)
    // ids.low = ids.value & ((1 << 128) - 1)
    // ids.high = ids.value >> 128
    let low: Felt = value & ((Felt::one().shl(128_u32)) - Felt::one());
    let high: Felt = value.shr(128_u32);
    insert_value_from_var_name("high", high, vm, ids_data, ap_tracking)?;
    insert_value_from_var_name("low", low, vm, ids_data, ap_tracking)
}

//Implements hint: from starkware.python.math_utils import isqrt
//        value = ids.value % PRIME
//        assert value < 2 ** 250, f"value={value} is outside of the range [0, 2**250)."
//        assert 2 ** 250 < PRIME
//        ids.root = isqrt(value)
pub fn sqrt(
    vm: &mut VirtualMachine,
    ids_data: &HashMap<String, HintReference>,
    ap_tracking: &ApTracking,
) -> Result<(), VirtualMachineError> {
    let mod_value = get_integer_from_var_name("value", vm, ids_data, ap_tracking)?;
    //This is equal to mod_value > Felt::new(2).pow(250)
    if mod_value.as_ref().shr(250_u32).is_positive() {
        return Err(VirtualMachineError::ValueOutside250BitRange(
            mod_value.into_owned(),
        ));
    }
    insert_value_from_var_name(
        "root",
        Felt::new(isqrt(&mod_value.to_bigint_unsigned())?),
        vm,
        ids_data,
        ap_tracking,
    )
}

pub fn signed_div_rem(
    vm: &mut VirtualMachine,
    ids_data: &HashMap<String, HintReference>,
    ap_tracking: &ApTracking,
) -> Result<(), VirtualMachineError> {
    let div = get_integer_from_var_name("div", vm, ids_data, ap_tracking)?;
    let value = get_integer_from_var_name("value", vm, ids_data, ap_tracking)?;
    let value = value.as_ref();
    let bound = get_integer_from_var_name("bound", vm, ids_data, ap_tracking)?;
    let builtin = vm.get_range_check_builtin()?;

    match &builtin._bound {
        Some(builtin_bound)
            if div.is_zero() || div.as_ref() > &div_prime_by_bound(builtin_bound.clone())? =>
        {
            return Err(VirtualMachineError::OutOfValidRange(
                div.into_owned(),
                builtin_bound.clone(),
            ));
        }
        Some(builtin_bound) if bound.as_ref() > &builtin_bound.shr(1) => {
            return Err(VirtualMachineError::OutOfValidRange(
                bound.into_owned(),
                builtin_bound.shr(1),
            ));
        }
        None if div.is_zero() => {
            return Err(VirtualMachineError::OutOfValidRange(
                div.into_owned(),
                Felt::zero() - Felt::one(),
            ));
        }
        _ => {}
    }

    let int_value = value.to_bigint();
    let int_div = div.to_bigint();
    let int_bound = bound.to_bigint();
    let (q, r) = int_value.div_mod_floor(&int_div);

    if int_bound.abs() < q.abs() {
        return Err(VirtualMachineError::OutOfValidRange(
            Felt::new(q),
            bound.into_owned(),
        ));
    }

    let biased_q = q + int_bound;
    insert_value_from_var_name("r", Felt::new(r), vm, ids_data, ap_tracking)?;
    insert_value_from_var_name("biased_q", Felt::new(biased_q), vm, ids_data, ap_tracking)
}

/*
Implements hint:

from starkware.cairo.common.math_utils import assert_integer
assert_integer(ids.div)
assert 0 < ids.div <= PRIME // range_check_builtin.bound, \
    f'div={hex(ids.div)} is out of the valid range.'
ids.q, ids.r = divmod(ids.value, ids.div)
*/
pub fn unsigned_div_rem(
    vm: &mut VirtualMachine,
    ids_data: &HashMap<String, HintReference>,
    ap_tracking: &ApTracking,
) -> Result<(), VirtualMachineError> {
    let div = get_integer_from_var_name("div", vm, ids_data, ap_tracking)?;
    let value = get_integer_from_var_name("value", vm, ids_data, ap_tracking)?;
    let builtin = vm.get_range_check_builtin()?;

    // Main logic
    match &builtin._bound {
        Some(builtin_bound)
            if div.is_zero() || div.as_ref() > &div_prime_by_bound(builtin_bound.clone())? =>
        {
            return Err(VirtualMachineError::OutOfValidRange(
                div.into_owned(),
                builtin_bound.clone(),
            ));
        }
        None if div.is_zero() => {
            return Err(VirtualMachineError::OutOfValidRange(
                div.into_owned(),
                Felt::zero() - Felt::one(),
            ));
        }
        _ => {}
    }

    let (q, r) = value.div_mod_floor(div.as_ref());
    insert_value_from_var_name("r", r, vm, ids_data, ap_tracking)?;
    insert_value_from_var_name("q", q, vm, ids_data, ap_tracking)
}

//Implements hint: from starkware.cairo.common.math_utils import as_int
//        # Correctness check.
//        value = as_int(ids.value, PRIME) % PRIME
//        assert value < ids.UPPER_BOUND, f'{value} is outside of the range [0, 2**250).'
//        # Calculation for the assertion.
//        ids.high, ids.low = divmod(ids.value, ids.SHIFT)
pub fn assert_250_bit(
    vm: &mut VirtualMachine,
    ids_data: &HashMap<String, HintReference>,
    ap_tracking: &ApTracking,
) -> Result<(), VirtualMachineError> {
    //Declare constant values
    let upper_bound = Felt::one().shl(250u32);
    let shift = Felt::one().shl(128u32);
    let value = get_integer_from_var_name("value", vm, ids_data, ap_tracking)?;
    //Main logic
    //can be deleted
    if value.as_ref() > &upper_bound {
        return Err(VirtualMachineError::ValueOutside250BitRange(
            value.into_owned(),
        ));
    }
    let (high, low) = value.div_rem(&shift);
    insert_value_from_var_name("high", high, vm, ids_data, ap_tracking)?;
    insert_value_from_var_name("low", low, vm, ids_data, ap_tracking)
}

/*
Implements hint:
%{
    from starkware.cairo.common.math_utils import assert_integer
    assert_integer(ids.a)
    assert_integer(ids.b)
    assert (ids.a % PRIME) < (ids.b % PRIME), \
        f'a = {ids.a % PRIME} is not less than b = {ids.b % PRIME}.'
%}
*/
pub fn assert_lt_felt(
    vm: &mut VirtualMachine,
    ids_data: &HashMap<String, HintReference>,
    ap_tracking: &ApTracking,
) -> Result<(), VirtualMachineError> {
    let a = get_integer_from_var_name("a", vm, ids_data, ap_tracking)?;
    let b = get_integer_from_var_name("b", vm, ids_data, ap_tracking)?;
    // Main logic
    // assert_integer(ids.a)
    // assert_integer(ids.b)
    // assert (ids.a % PRIME) < (ids.b % PRIME), \
    //     f'a = {ids.a % PRIME} is not less than b = {ids.b % PRIME}.'
    if a >= b {
        return Err(VirtualMachineError::AssertLtFelt(
            a.into_owned(),
            b.into_owned(),
        ));
    };
    Ok(())
}

fn div_prime_by_bound(bound: Felt) -> Result<Felt, VirtualMachineError> {
    let prime = BigInt::from_str_radix(&PRIME_STR[2..], 16)
        .map_err(|_| VirtualMachineError::CouldntParsePrime(PRIME_STR.to_string()))?;
    let limit = prime / bound.to_bigint_unsigned();
    Ok(Felt::new(limit))
}

#[cfg(test)]
mod tests {
    use super::*;
<<<<<<< HEAD
=======
    use crate::any_box;
    use crate::hint_processor::builtin_hint_processor::builtin_hint_processor_definition::BuiltinHintProcessor;
    use crate::hint_processor::builtin_hint_processor::builtin_hint_processor_definition::HintProcessorData;
    use crate::hint_processor::builtin_hint_processor::hint_code::ASSERT_LE_FELT;
    use crate::hint_processor::hint_processor_definition::HintProcessor;
    use crate::types::exec_scope::ExecutionScopes;
    use crate::types::relocatable::Relocatable;
    use crate::utils::test_utils::*;
    use crate::vm::vm_core::VirtualMachine;
    use crate::vm::vm_memory::memory::Memory;
>>>>>>> b445979b
    use crate::{
        any_box, felt_str,
        hint_processor::builtin_hint_processor::builtin_hint_processor_definition::{
            BuiltinHintProcessor, HintProcessorData,
        },
        hint_processor::hint_processor_definition::HintProcessor,
        relocatable,
        types::exec_scope::ExecutionScopes,
        types::relocatable::Relocatable,
        utils::test_utils::*,
        vm::{
            errors::memory_errors::MemoryError, runners::builtin_runner::RangeCheckBuiltinRunner,
            vm_core::VirtualMachine, vm_memory::memory::Memory,
        },
    };
    use felt::NewFelt;
    use num_traits::Zero;
    use std::{any::Any, ops::Shl};

<<<<<<< HEAD
=======
    from_bigint_str![31, 39, 40, 77];
>>>>>>> b445979b
    #[test]
    fn run_is_nn_hint_false() {
        let hint_code = "memory[ap] = 0 if 0 <= (ids.a % PRIME) < range_check_builtin.bound else 1";
        let mut vm = vm_with_range_check!();
        //Initialize fp
        vm.run_context.fp = 10;
        //Insert ids into memory
        vm.memory = memory![((1, 9), (-1))];
        add_segments!(vm, 1);
        //Create ids_data & hint_data
        let ids_data = ids_data!["a"];
        //Execute the hint
        run_hint!(vm, ids_data, hint_code).expect("Error while executing hint");
        //Check that ap now contains false (1)
        check_memory![vm.memory, ((1, 0), 1)];
    }

    #[test]
    fn run_is_nn_hint_true() {
        let hint_code = "memory[ap] = 0 if 0 <= (ids.a % PRIME) < range_check_builtin.bound else 1";
        let mut vm = vm_with_range_check!();
        //Initialize fp
        vm.run_context.fp = 5;
        //Insert ids into memory
        vm.memory = memory![((1, 4), 1)];
        add_segments!(vm, 1);
        //Create ids_data
        let ids_data = ids_data!["a"];
        //Execute the hint
        run_hint!(vm, ids_data, hint_code).expect("Error while executing hint");
        //Check that ap now contains true (0)
        check_memory![vm.memory, ((1, 0), 0)];
    }

    #[test]
    //This test contemplates the case when the number itself is negative, but it is within the range (-prime, -range_check_bound)
    //Making the comparison return 1 (true)
    fn run_is_nn_hint_true_border_case() {
        let hint_code = "memory[ap] = 0 if 0 <= (ids.a % PRIME) < range_check_builtin.bound else 1";
        let mut vm = vm_with_range_check!();
        //Initialize fp
        vm.run_context.fp = 5;
        //Insert ids into memory
        vm.memory = memory![(
            (1, 4),
            (
                "-3618502788666131213697322783095070105623107215331596699973092056135872020480",
                10
            )
        )];
        //Create ids_data
        let ids_data = ids_data!["a"];
        //Execute the hint
        run_hint!(vm, ids_data, hint_code).expect("Error while executing hint");
        //Check that ap now contains true (0)
        check_memory![vm.memory, ((1, 0), 0)];
    }

    #[test]
    fn run_is_nn_hint_no_range_check_builtin() {
        let hint_code = "memory[ap] = 0 if 0 <= (ids.a % PRIME) < range_check_builtin.bound else 1";
        let mut vm = vm!();
        //Initialize fp
        vm.run_context.fp = 5;
        //Insert ids into memory
        vm.memory = memory![((1, 4), 1)];
        //Create ids_data
        let ids_data = ids_data!["a"];
        //Execute the hint
        assert_eq!(
            run_hint!(vm, ids_data, hint_code),
            Err(VirtualMachineError::NoRangeCheckBuiltin)
        );
    }

    #[test]
    fn run_is_nn_hint_incorrect_ids() {
        let hint_code = "memory[ap] = 0 if 0 <= (ids.a % PRIME) < range_check_builtin.bound else 1";
        let mut vm = vm_with_range_check!();
        add_segments!(vm, 2);
        //Initialize ap
        //Create ids_data & hint_data
        let ids_data = ids_data!["b"];
        //Execute the hint
        assert_eq!(
            run_hint!(vm, ids_data, hint_code),
            Err(VirtualMachineError::FailedToGetIds)
        );
    }

    #[test]
    fn run_is_nn_hint_cant_get_ids_from_memory() {
        let hint_code = "memory[ap] = 0 if 0 <= (ids.a % PRIME) < range_check_builtin.bound else 1";
        let mut vm = vm_with_range_check!();
        add_segments!(vm, 2);
        //Initialize fp
        vm.run_context.fp = 5;
        //Dont insert ids into memory
        //Create ids_data
        let ids_data = ids_data!["a"];
        //Execute the hint
        assert_eq!(
            run_hint!(vm, ids_data, hint_code),
            Err(VirtualMachineError::ExpectedInteger(
                MaybeRelocatable::from((1, 4))
            ))
        );
    }

    #[test]
    fn run_is_nn_hint_ids_are_relocatable_values() {
        let hint_code = "memory[ap] = 0 if 0 <= (ids.a % PRIME) < range_check_builtin.bound else 1";
        let mut vm = vm_with_range_check!();
        //Initialize fp
        vm.run_context.fp = 5;
        //Insert ids into memory
        vm.memory = memory![((1, 4), (2, 3))];
        //Create ids_data
        let ids_data = ids_data!["a"];
        //Execute the hint
        assert_eq!(
            run_hint!(vm, ids_data, hint_code),
            Err(VirtualMachineError::ExpectedInteger(
                MaybeRelocatable::from((1, 4))
            ))
        );
    }

    #[test]
    fn run_assert_le_felt_valid() {
        let hint_code = ASSERT_LE_FELT;
        let mut constants = HashMap::new();
        constants.insert(
            "starkware.cairo.common.math.assert_le_felt.PRIME_OVER_3_HIGH".to_string(),
            bigint_str!(b"4000000000000088000000000000001", 16),
        );
        constants.insert(
            "starkware.cairo.common.math.assert_le_felt.PRIME_OVER_2_HIGH".to_string(),
            bigint_str!(b"2aaaaaaaaaaaab05555555555555556", 16),
        );
        let mut vm = vm_with_range_check!();
        let mut exec_scopes = scope![("excluded", 1)];
        //Initialize fp
        vm.run_context.fp = 3;
        //Insert ids into memory
        vm.memory = memory![((1, 0), 1), ((1, 1), 2), ((1, 2), (2, 0))];
        add_segments!(vm, 1);
        //Create ids_data & hint_data
        let ids_data = ids_data!["a", "b", "range_check_ptr"];
        //Execute the hint
        assert_eq!(
            run_hint!(vm, ids_data, hint_code, &mut exec_scopes, &constants),
            Ok(())
        );
        //Hint would return an error if the assertion fails
    }

    #[test]
    fn is_le_felt_hint_true() {
        let hint_code = "memory[ap] = 0 if (ids.a % PRIME) <= (ids.b % PRIME) else 1";
        let mut vm = vm_with_range_check!();
        //Initialize fp
        vm.run_context.fp = 10;
        //Insert ids into memory
        vm.memory = memory![((1, 8), 1), ((1, 9), 2)];
        add_segments!(vm, 1);
        let ids_data = ids_data!["a", "b"];
        //Execute the hint
        assert_eq!(run_hint!(vm, ids_data, hint_code), Ok(()));
        //Check result
        check_memory![vm.memory, ((1, 0), 0)];
    }

    #[test]
    fn run_is_le_felt_hint_inconsistent_memory() {
        let hint_code = "memory[ap] = 0 if (ids.a % PRIME) <= (ids.b % PRIME) else 1";
        let mut vm = vm_with_range_check!();
        //Initialize fp
        vm.run_context.fp = 2;
        vm.memory = memory![((1, 0), 1), ((1, 1), 2)];
        //Create ids_data & hint_data
        let ids_data = ids_data!["a", "b"];
        //Execute the hint
        assert_eq!(
            run_hint!(vm, ids_data, hint_code),
            Err(VirtualMachineError::MemoryError(
                MemoryError::InconsistentMemory(
                    MaybeRelocatable::from((1, 0)),
                    MaybeRelocatable::Int(Felt::one()),
                    MaybeRelocatable::Int(Felt::zero())
                )
            ))
        );
    }

    #[test]
    fn run_is_le_felt_hint_incorrect_ids() {
        let hint_code = "memory[ap] = 0 if (ids.a % PRIME) <= (ids.b % PRIME) else 1";
        let mut vm = vm!();
        vm.run_context.fp = 10;
        vm.memory = memory![((1, 8), 1), ((1, 9), 2)];
        //Create ids_data & hint_data
        let ids_data = ids_data!["a", "c"];
        assert_eq!(
            run_hint!(vm, ids_data, hint_code),
            Err(VirtualMachineError::FailedToGetIds)
        );
    }

    #[test]
    fn run_assert_nn_valid() {
        let hint_code = "from starkware.cairo.common.math_utils import assert_integer\nassert_integer(ids.a)\nassert 0 <= ids.a % PRIME < range_check_builtin.bound, f'a = {ids.a} is out of range.'";
        let mut vm = vm_with_range_check!();
        //Initialize fp
        vm.run_context.fp = 1;
        //Insert ids into memory
        vm.memory = memory![((1, 0), 1)];
        //Create ids_data & hint_data
        let ids_data = ids_data!["a"];
        //Execute the hint
        assert_eq!(run_hint!(vm, ids_data, hint_code), Ok(()));
        //Hint would return an error if the assertion fails
    }

    #[test]
    fn run_assert_nn_invalid() {
        let hint_code = "from starkware.cairo.common.math_utils import assert_integer\nassert_integer(ids.a)\nassert 0 <= ids.a % PRIME < range_check_builtin.bound, f'a = {ids.a} is out of range.'";
        let mut vm = vm_with_range_check!();
        //Initialize fp
        vm.run_context.fp = 1;
        //Insert ids into memory
        vm.memory = memory![((1, 0), (-1))];
        //Create ids_data & hint_data
        let ids_data = ids_data!["a"];
        //Execute the hint
        assert_eq!(
            run_hint!(vm, ids_data, hint_code),
            Err(VirtualMachineError::ValueOutOfRange(Felt::new(-1)))
        );
    }

    #[test]
    fn run_assert_nn_incorrect_ids() {
        let hint_code = "from starkware.cairo.common.math_utils import assert_integer\nassert_integer(ids.a)\nassert 0 <= ids.a % PRIME < range_check_builtin.bound, f'a = {ids.a} is out of range.'";
        let mut vm = vm_with_range_check!();
        //Initialize fp
        vm.run_context.fp = 4;
        //Insert ids into memory
        vm.memory = memory![((1, 0), (-1))];
        let ids_data = ids_data!["incorrect_id"];
        //Execute the hint
        assert_eq!(
            run_hint!(vm, ids_data, hint_code),
            Err(VirtualMachineError::FailedToGetIds),
        );
    }

    #[test]
    fn run_assert_nn_a_is_not_integer() {
        let hint_code = "from starkware.cairo.common.math_utils import assert_integer\nassert_integer(ids.a)\nassert 0 <= ids.a % PRIME < range_check_builtin.bound, f'a = {ids.a} is out of range.'";
        let mut vm = vm_with_range_check!();
        //Initialize fp
        vm.run_context.fp = 4;
        //Insert ids into memory
        vm.memory = memory![((1, 0), (10, 10))];
        let ids_data = ids_data!["a"];
        //Execute the hint
        assert_eq!(
            run_hint!(vm, ids_data, hint_code),
            Err(VirtualMachineError::ExpectedInteger(
                MaybeRelocatable::from((1, 3))
            ))
        );
    }

    #[test]
    fn run_assert_nn_no_range_check_builtin() {
        let hint_code = "from starkware.cairo.common.math_utils import assert_integer\nassert_integer(ids.a)\nassert 0 <= ids.a % PRIME < range_check_builtin.bound, f'a = {ids.a} is out of range.'";
        let mut vm = vm!();
        //Initialize fp
        vm.run_context.fp = 1;
        //Insert ids into memory
        vm.memory = memory![((1, 0), 1)];
        let ids_data = ids_data!["a"];
        //Execute the hint
        assert_eq!(
            run_hint!(vm, ids_data, hint_code),
            Err(VirtualMachineError::NoRangeCheckBuiltin)
        );
    }

    #[test]
    fn run_assert_nn_reference_is_not_in_memory() {
        let hint_code = "from starkware.cairo.common.math_utils import assert_integer\nassert_integer(ids.a)\nassert 0 <= ids.a % PRIME < range_check_builtin.bound, f'a = {ids.a} is out of range.'";
        let mut vm = vm_with_range_check!();
        add_segments!(vm, 1);
        //Initialize fp
        vm.run_context.fp = 4;
        let ids_data = ids_data!["a"];
        //Execute the hint
        assert_eq!(
            run_hint!(vm, ids_data, hint_code),
            Err(VirtualMachineError::ExpectedInteger(
                MaybeRelocatable::from((1, 3))
            ))
        );
    }

    #[test]
    fn run_is_assert_le_felt_invalid() {
        let hint_code = ASSERT_LE_FELT;
        let mut vm = vm_with_range_check!();
<<<<<<< HEAD
        //Initialize fp
        vm.run_context.fp = 3;
        //Insert ids into memory
        vm.memory = memory![((1, 0), 2), ((1, 1), 1), ((1, 3), 4)];
        let ids_data = ids_data!["a", "b", "small_inputs"];
        //Execute the hint
        assert_eq!(
            run_hint!(vm, ids_data, hint_code),
            Err(VirtualMachineError::NonLeFelt(Felt::new(2), Felt::one()))
=======
        let mut constants = HashMap::new();
        constants.insert(
            "starkware.cairo.common.math.assert_le_felt.PRIME_OVER_3_HIGH".to_string(),
            bigint_str!(b"4000000000000088000000000000001", 16),
>>>>>>> b445979b
        );
        constants.insert(
            "starkware.cairo.common.math.assert_le_felt.PRIME_OVER_2_HIGH".to_string(),
            bigint_str!(b"2aaaaaaaaaaaab05555555555555556", 16),
        );
        let mut exec_scopes = scope![("excluded", 1)];
        //Initialize fp
        vm.run_context.fp = 3;
        //Insert ids into memory
        vm.memory = memory![((1, 0), 2), ((1, 1), 1), ((1, 2), (2, 0))];
        let ids_data = ids_data!["a", "b", "range_check_ptr"];
        add_segments!(vm, 1);
        //Execute the hint
        assert_eq!(
<<<<<<< HEAD
            run_hint!(vm, ids_data, hint_code),
            Err(VirtualMachineError::MemoryError(
                MemoryError::InconsistentMemory(
                    MaybeRelocatable::from((1, 2)),
                    MaybeRelocatable::from(Felt::new(4)),
                    MaybeRelocatable::from(Felt::one())
                )
            ))
=======
            run_hint!(vm, ids_data, hint_code, &mut exec_scopes, &constants),
            Err(VirtualMachineError::NonLeFelt(bigint!(2), bigint!(1)))
>>>>>>> b445979b
        );
    }

    #[test]
    fn run_is_assert_le_felt_a_is_not_integer() {
        let hint_code = ASSERT_LE_FELT;
        let mut vm = vm_with_range_check!();
        let mut constants = HashMap::new();
        constants.insert(
            "starkware.cairo.common.math.assert_le_felt.PRIME_OVER_3_HIGH".to_string(),
            bigint_str!(b"4000000000000088000000000000001", 16),
        );
        constants.insert(
            "starkware.cairo.common.math.assert_le_felt.PRIME_OVER_2_HIGH".to_string(),
            bigint_str!(b"2aaaaaaaaaaaab05555555555555556", 16),
        );
        let mut exec_scopes = scope![("excluded", 1)];
        //Initialize fp
        vm.run_context.fp = 3;
        //Insert ids into memory
        vm.memory = memory![((1, 0), (1, 0)), ((1, 1), 1), ((1, 2), (2, 0))];
        let ids_data = ids_data!["a", "b", "range_check_ptr"];
        //Execute the hint
        assert_eq!(
            run_hint!(vm, ids_data, hint_code, &mut exec_scopes, &constants),
            Err(VirtualMachineError::ExpectedInteger(
                MaybeRelocatable::from((1, 0))
            ))
        );
    }

    #[test]
    fn run_is_assert_le_felt_b_is_not_integer() {
        let hint_code = ASSERT_LE_FELT;
        let mut vm = vm_with_range_check!();
        let mut constants = HashMap::new();
        constants.insert(
            "starkware.cairo.common.math.assert_le_felt.PRIME_OVER_3_HIGH".to_string(),
            bigint_str!(b"4000000000000088000000000000001", 16),
        );
        constants.insert(
            "starkware.cairo.common.math.assert_le_felt.PRIME_OVER_2_HIGH".to_string(),
            bigint_str!(b"2aaaaaaaaaaaab05555555555555556", 16),
        );
        let mut exec_scopes = scope![("excluded", 1)];
        //Initialize fp
        vm.run_context.fp = 3;
        //Insert ids into memory
        vm.memory = memory![((1, 0), 1), ((1, 1), (1, 0)), ((1, 2), (2, 0))];
        let ids_data = ids_data!["a", "b", "range_check_builtin"];
        //Execute the hint
        assert_eq!(
            run_hint!(vm, ids_data, hint_code, &mut exec_scopes, &constants),
            Err(VirtualMachineError::ExpectedInteger(
                MaybeRelocatable::from((1, 1))
            ))
        );
    }

    #[test]
    fn run_is_nn_hint_out_of_range_false() {
        let hint_code =
            "memory[ap] = 0 if 0 <= ((-ids.a - 1) % PRIME) < range_check_builtin.bound else 1";
        let mut vm = vm_with_range_check!();
        //Initialize fp
        vm.run_context.fp = 5;
        //Insert ids into memory
        vm.memory = memory![((1, 4), 2)];
        add_segments!(vm, 1);
        //Create ids_data
        let ids_data = ids_data!["a"];
        //Execute the hint
        run_hint!(vm, ids_data, hint_code).expect("Error while executing hint");
        check_memory![vm.memory, ((1, 0), 1)];
    }

    #[test]
    fn run_is_nn_hint_out_of_range_true() {
        let hint_code =
            "memory[ap] = 0 if 0 <= ((-ids.a - 1) % PRIME) < range_check_builtin.bound else 1";
        let mut vm = vm_with_range_check!();
        //Initialize fp
        vm.run_context.fp = 5;
        //Insert ids into memory
        vm.memory = memory![((1, 4), (-1))];
        add_segments!(vm, 1);
        //Create ids_data
        let ids_data = ids_data!["a"];
        //Execute the hint
        run_hint!(vm, ids_data, hint_code).expect("Error while executing hint");
        check_memory![vm.memory, ((1, 0), 0)];
    }
    #[test]
    fn run_assert_not_equal_int_false() {
        let hint_code = "from starkware.cairo.lang.vm.relocatable import RelocatableValue\nboth_ints = isinstance(ids.a, int) and isinstance(ids.b, int)\nboth_relocatable = (\n    isinstance(ids.a, RelocatableValue) and isinstance(ids.b, RelocatableValue) and\n    ids.a.segment_index == ids.b.segment_index)\nassert both_ints or both_relocatable, \\\n    f'assert_not_equal failed: non-comparable values: {ids.a}, {ids.b}.'\nassert (ids.a - ids.b) % PRIME != 0, f'assert_not_equal failed: {ids.a} = {ids.b}.'";
        let mut vm = vm!();
        //Initialize fp
        vm.run_context.fp = 10;
        //Insert ids into memory
        vm.memory = memory![((1, 8), 1), ((1, 9), 1)];
        let ids_data = ids_data!["a", "b"];
        //Execute the hint
        assert_eq!(
            run_hint!(vm, ids_data, hint_code),
            Err(VirtualMachineError::AssertNotEqualFail(
                MaybeRelocatable::from(Felt::one()),
                MaybeRelocatable::from(Felt::one())
            ))
        );
    }

    #[test]
    fn run_assert_not_equal_int_true() {
        let hint_code = "from starkware.cairo.lang.vm.relocatable import RelocatableValue\nboth_ints = isinstance(ids.a, int) and isinstance(ids.b, int)\nboth_relocatable = (\n    isinstance(ids.a, RelocatableValue) and isinstance(ids.b, RelocatableValue) and\n    ids.a.segment_index == ids.b.segment_index)\nassert both_ints or both_relocatable, \\\n    f'assert_not_equal failed: non-comparable values: {ids.a}, {ids.b}.'\nassert (ids.a - ids.b) % PRIME != 0, f'assert_not_equal failed: {ids.a} = {ids.b}.'";
        let mut vm = vm!();
        //Initialize fp
        vm.run_context.fp = 10;
        //Insert ids into memory
        vm.memory = memory![((1, 8), 1), ((1, 9), 3)];
        let ids_data = ids_data!["a", "b"];
        //Execute the hint
        assert_eq!(run_hint!(vm, ids_data, hint_code), Ok(()));
    }

    #[test]
    fn run_assert_not_equal_int_bignum_true() {
        let hint_code = "from starkware.cairo.lang.vm.relocatable import RelocatableValue\nboth_ints = isinstance(ids.a, int) and isinstance(ids.b, int)\nboth_relocatable = (\n    isinstance(ids.a, RelocatableValue) and isinstance(ids.b, RelocatableValue) and\n    ids.a.segment_index == ids.b.segment_index)\nassert both_ints or both_relocatable, \\\n    f'assert_not_equal failed: non-comparable values: {ids.a}, {ids.b}.'\nassert (ids.a - ids.b) % PRIME != 0, f'assert_not_equal failed: {ids.a} = {ids.b}.'";
        let mut vm = vm!();
        add_segments!(vm, 2);
        //Initialize fp
        vm.run_context.fp = 10;
        //Insert ids into memory
        vm.memory = memory![
            ((1, 8), (-1)),
            (
                (1, 9),
                (
                    "618502788666131213697322783095070105623107215331596699973092056135872020480",
                    10
                )
            )
        ];
        let ids_data = ids_data!["a", "b"];
        //Execute the hint
        assert_eq!(run_hint!(vm, ids_data, hint_code), Ok(()));
    }

    #[test]
    fn run_assert_not_equal_relocatable_false() {
        let hint_code = "from starkware.cairo.lang.vm.relocatable import RelocatableValue\nboth_ints = isinstance(ids.a, int) and isinstance(ids.b, int)\nboth_relocatable = (\n    isinstance(ids.a, RelocatableValue) and isinstance(ids.b, RelocatableValue) and\n    ids.a.segment_index == ids.b.segment_index)\nassert both_ints or both_relocatable, \\\n    f'assert_not_equal failed: non-comparable values: {ids.a}, {ids.b}.'\nassert (ids.a - ids.b) % PRIME != 0, f'assert_not_equal failed: {ids.a} = {ids.b}.'";
        let mut vm = vm!();
        //Initialize fp
        vm.run_context.fp = 10;
        //Insert ids into memory
        vm.memory = memory![((1, 8), (1, 0)), ((1, 9), (1, 0))];
        let ids_data = ids_data!["a", "b"];
        //Execute the hint
        assert_eq!(
            run_hint!(vm, ids_data, hint_code),
            Err(VirtualMachineError::AssertNotEqualFail(
                MaybeRelocatable::from((1, 0)),
                MaybeRelocatable::from((1, 0))
            ))
        );
    }

    #[test]
    fn run_assert_not_equal_relocatable_true() {
        let hint_code = "from starkware.cairo.lang.vm.relocatable import RelocatableValue\nboth_ints = isinstance(ids.a, int) and isinstance(ids.b, int)\nboth_relocatable = (\n    isinstance(ids.a, RelocatableValue) and isinstance(ids.b, RelocatableValue) and\n    ids.a.segment_index == ids.b.segment_index)\nassert both_ints or both_relocatable, \\\n    f'assert_not_equal failed: non-comparable values: {ids.a}, {ids.b}.'\nassert (ids.a - ids.b) % PRIME != 0, f'assert_not_equal failed: {ids.a} = {ids.b}.'";
        let mut vm = vm!();
        //Initialize fp
        vm.run_context.fp = 10;
        //Insert ids into memory
        vm.memory = memory![((1, 8), (0, 1)), ((1, 9), (0, 0))];
        let ids_data = ids_data!["a", "b"];
        //Execute the hint
        assert_eq!(run_hint!(vm, ids_data, hint_code), Ok(()));
    }

    #[test]
    fn run_assert_non_equal_relocatable_diff_index() {
        let hint_code = "from starkware.cairo.lang.vm.relocatable import RelocatableValue\nboth_ints = isinstance(ids.a, int) and isinstance(ids.b, int)\nboth_relocatable = (\n    isinstance(ids.a, RelocatableValue) and isinstance(ids.b, RelocatableValue) and\n    ids.a.segment_index == ids.b.segment_index)\nassert both_ints or both_relocatable, \\\n    f'assert_not_equal failed: non-comparable values: {ids.a}, {ids.b}.'\nassert (ids.a - ids.b) % PRIME != 0, f'assert_not_equal failed: {ids.a} = {ids.b}.'";
        let mut vm = vm!();
        //Initialize fp
        vm.run_context.fp = 10;
        //Insert ids into memory
        vm.memory = memory![((1, 8), (2, 0)), ((1, 9), (1, 0))];
        let ids_data = ids_data!["a", "b"];
        //Execute the hint
        assert_eq!(
            run_hint!(vm, ids_data, hint_code),
            Err(VirtualMachineError::DiffIndexComp(
                relocatable!(2, 0),
                relocatable!(1, 0)
            ))
        );
    }

    #[test]
    fn run_assert_not_equal_relocatable_and_integer() {
        let hint_code = "from starkware.cairo.lang.vm.relocatable import RelocatableValue\nboth_ints = isinstance(ids.a, int) and isinstance(ids.b, int)\nboth_relocatable = (\n    isinstance(ids.a, RelocatableValue) and isinstance(ids.b, RelocatableValue) and\n    ids.a.segment_index == ids.b.segment_index)\nassert both_ints or both_relocatable, \\\n    f'assert_not_equal failed: non-comparable values: {ids.a}, {ids.b}.'\nassert (ids.a - ids.b) % PRIME != 0, f'assert_not_equal failed: {ids.a} = {ids.b}.'";
        let mut vm = vm!();
        //Initialize fp
        vm.run_context.fp = 10;
        //Insert ids into memory
        vm.memory = memory![((1, 8), (1, 0)), ((1, 9), 1)];
        let ids_data = ids_data!["a", "b"];
        //Execute the hint
        assert_eq!(
            run_hint!(vm, ids_data, hint_code),
            Err(VirtualMachineError::DiffTypeComparison(
                MaybeRelocatable::from((1, 0)),
                MaybeRelocatable::from(Felt::one())
            ))
        );
    }

    #[test]
    fn run_assert_not_zero_true() {
        let hint_code =
    "from starkware.cairo.common.math_utils import assert_integer\nassert_integer(ids.value)\nassert ids.value % PRIME != 0, f'assert_not_zero failed: {ids.value} = 0.'";
        let mut vm = vm!();
        // //Initialize fp
        vm.run_context.fp = 5;
        //Insert ids into memory
        vm.memory = memory![((1, 4), 5)];
        //Create ids
        let ids_data = ids_data!["value"];

        assert_eq!(run_hint!(vm, ids_data, hint_code), Ok(()));
    }

    #[test]
    fn run_assert_not_zero_false() {
        let hint_code =
    "from starkware.cairo.common.math_utils import assert_integer\nassert_integer(ids.value)\nassert ids.value % PRIME != 0, f'assert_not_zero failed: {ids.value} = 0.'";
        let mut vm = vm!();
        // //Initialize fp
        vm.run_context.fp = 5;
        //Insert ids into memory
        vm.memory = memory![((1, 4), 0)];
        //Create ids
        let ids_data = ids_data!["value"];
        assert_eq!(
            run_hint!(vm, ids_data, hint_code),
            Err(VirtualMachineError::AssertNotZero(Felt::zero()))
        );
    }

    #[test]
    fn run_assert_not_zero_incorrect_id() {
        let hint_code =
    "from starkware.cairo.common.math_utils import assert_integer\nassert_integer(ids.value)\nassert ids.value % PRIME != 0, f'assert_not_zero failed: {ids.value} = 0.'";
        let mut vm = vm!();
        // //Initialize fp
        vm.run_context.fp = 5;
        //Insert ids into memory
        vm.memory = memory![((1, 4), 0)];
        //Create invalid id key
        let ids_data = ids_data!["incorrect_id"];
        assert_eq!(
            run_hint!(vm, ids_data, hint_code),
            Err(VirtualMachineError::FailedToGetIds)
        );
    }

    #[test]
    fn run_assert_not_zero_expected_integer_error() {
        let hint_code =
    "from starkware.cairo.common.math_utils import assert_integer\nassert_integer(ids.value)\nassert ids.value % PRIME != 0, f'assert_not_zero failed: {ids.value} = 0.'";
        let mut vm = vm!();
        // //Initialize fp
        vm.run_context.fp = 5;
        //Insert ids into memory
        vm.memory = memory![((1, 4), (1, 0))];
        //Create ids_data & hint_data
        let ids_data = ids_data!["value"];
        assert_eq!(
            run_hint!(vm, ids_data, hint_code),
            Err(VirtualMachineError::ExpectedInteger(
                MaybeRelocatable::from((1, 4))
            ))
        );
    }

    #[test]
    fn run_split_int_assertion_invalid() {
        let hint_code = "assert ids.value == 0, 'split_int(): value is out of range.'";
        let mut vm = vm!();
        //Initialize fp
        vm.run_context.fp = 5;
        //Insert ids into memory
        vm.memory = memory![((1, 4), 1)];
        let ids_data = ids_data!["value"];
        //Execute the hint
        assert_eq!(
            run_hint!(vm, ids_data, hint_code),
            Err(VirtualMachineError::SplitIntNotZero)
        );
    }

    #[test]
    fn run_split_int_assertion_valid() {
        let hint_code = "assert ids.value == 0, 'split_int(): value is out of range.'";
        let mut vm = vm!();
        //Initialize fp
        vm.run_context.fp = 5;
        //Insert ids into memory
        vm.memory = memory![((1, 4), 0)];
        let ids_data = ids_data!["value"];
        //Execute the hint
        assert_eq!(run_hint!(vm, ids_data, hint_code), Ok(()));
    }

    #[test]
    fn run_split_int_valid() {
        let hint_code = "memory[ids.output] = res = (int(ids.value) % PRIME) % ids.base\nassert res < ids.bound, f'split_int(): Limb {res} is out of range.'";
        let mut vm = vm!();
        //Initialize fp
        vm.run_context.fp = 4;
        //Insert ids into memory
        vm.memory = memory![((1, 0), (2, 0)), ((1, 1), 2), ((1, 2), 10), ((1, 3), 100)];
        add_segments!(vm, 2);
        let ids_data = ids_data!["output", "value", "base", "bound"];
        //Execute the hint
        assert_eq!(run_hint!(vm, ids_data, hint_code), Ok(()));
        check_memory![vm.memory, ((2, 0), 2)];
    }

    #[test]
    fn run_split_int_invalid() {
        let hint_code = "memory[ids.output] = res = (int(ids.value) % PRIME) % ids.base\nassert res < ids.bound, f'split_int(): Limb {res} is out of range.'";
        let mut vm = vm!();
        //Initialize fp
        vm.run_context.fp = 4;
        //Insert ids into memory
        vm.memory = memory![
            ((1, 0), (2, 0)),
            ((1, 1), 100),
            ((1, 2), 10000),
            ((1, 3), 10)
        ];
        add_segments!(vm, 2);
        let ids_data = ids_data!["output", "value", "base", "bound"];
        //Execute the hint
        assert_eq!(
            run_hint!(vm, ids_data, hint_code),
            Err(VirtualMachineError::SplitIntLimbOutOfRange(Felt::new(100)))
        );
    }

    #[test]
    fn run_is_positive_hint_true() {
        let hint_code =
        "from starkware.cairo.common.math_utils import is_positive\nids.is_positive = 1 if is_positive(\n    value=ids.value, prime=PRIME, rc_bound=range_check_builtin.bound) else 0";
        let mut vm = vm_with_range_check!();
        //Initialize fp
        vm.run_context.fp = 2;
        //Insert ids.value into memory
        vm.memory = memory![((1, 0), 250)];
        //Dont insert ids.is_positive as we need to modify it inside the hint
        //Create ids
        let ids_data = ids_data!["value", "is_positive"];
        //Execute the hint
        run_hint!(vm, ids_data, hint_code).expect("Error while executing hint");
        //Check that is_positive now contains 1 (true)
        check_memory![vm.memory, ((1, 1), 1)];
    }

    #[test]
    fn run_is_positive_hint_false() {
        let hint_code =
        "from starkware.cairo.common.math_utils import is_positive\nids.is_positive = 1 if is_positive(\n    value=ids.value, prime=PRIME, rc_bound=range_check_builtin.bound) else 0";
        let mut vm = vm_with_range_check!();
        //Initialize fp
        vm.run_context.fp = 2;
        //Insert ids.value into memory
        vm.memory = memory![((1, 0), (-250))];
        //Dont insert ids.is_positive as we need to modify it inside the hint
        let ids_data = ids_data!["value", "is_positive"];
        //Execute the hint
        run_hint!(vm, ids_data, hint_code).expect("Error while executing hint");
        //Check that is_positive now contains 0 (false)
        check_memory![vm.memory, ((1, 1), 0)];
    }

    #[test]
    fn run_is_positive_hint_outside_valid_range() {
        let hint_code =
        "from starkware.cairo.common.math_utils import is_positive\nids.is_positive = 1 if is_positive(\n    value=ids.value, prime=PRIME, rc_bound=range_check_builtin.bound) else 0";
        let mut vm = vm_with_range_check!();
        //Initialize fp
        vm.run_context.fp = 2;
        //Insert ids.value into memory
        vm.memory = memory![(
            (1, 0),
            (
                "618502761706184546546682988428055018603476541694452277432519575032261771265",
                10
            )
        )];
        //Dont insert ids.is_positive as we need to modify it inside the hint
        let ids_data = ids_data!["value", "is_positive"];
        //Execute the hint
        assert_eq!(
            run_hint!(vm, ids_data, hint_code),
            Err(VirtualMachineError::ValueOutsideValidRange(felt_str!(
                "618502761706184546546682988428055018603476541694452277432519575032261771265"
            )))
        );
    }

    #[test]
    fn run_is_positive_hint_is_positive_not_empty() {
        let hint_code ="from starkware.cairo.common.math_utils import is_positive\nids.is_positive = 1 if is_positive(\n    value=ids.value, prime=PRIME, rc_bound=range_check_builtin.bound) else 0";
        let mut vm = vm_with_range_check!();
        add_segments!(vm, 2);
        //Initialize fp
        vm.run_context.fp = 2;
        //Insert ids into memory
        vm.memory = memory![((1, 0), 2), ((1, 1), 4)];
        let ids_data = ids_data!["value", "is_positive"];
        //Execute the hint
        assert_eq!(
            run_hint!(vm, ids_data, hint_code),
            Err(VirtualMachineError::MemoryError(
                MemoryError::InconsistentMemory(
                    MaybeRelocatable::from((1, 1)),
                    MaybeRelocatable::from(Felt::new(4)),
                    MaybeRelocatable::from(Felt::one())
                )
            ))
        );
    }

    #[test]
    fn run_sqrt_valid() {
        let hint_code = "from starkware.python.math_utils import isqrt\nvalue = ids.value % PRIME\nassert value < 2 ** 250, f\"value={value} is outside of the range [0, 2**250).\"\nassert 2 ** 250 < PRIME\nids.root = isqrt(value)";
        let mut vm = vm!();
        //Initialize fp
        vm.run_context.fp = 2;
        //Insert ids.value into memory
        vm.memory = memory![((1, 0), 81)];
        //Create ids
        let ids_data = ids_data!["value", "root"];
        //Execute the hint
        assert_eq!(run_hint!(vm, ids_data, hint_code), Ok(()));
        //Check that root (0,1) has the square root of 81
        check_memory![vm.memory, ((1, 1), 9)];
    }

    #[test]
    fn run_sqrt_invalid_negative_number() {
        let hint_code = "from starkware.python.math_utils import isqrt\nvalue = ids.value % PRIME\nassert value < 2 ** 250, f\"value={value} is outside of the range [0, 2**250).\"\nassert 2 ** 250 < PRIME\nids.root = isqrt(value)";
        let mut vm = vm!();
        //Initialize fp
        vm.run_context.fp = 2;
        //Insert ids.value into memory
        vm.memory = memory![((1, 0), (-81))];
        //Create ids
        let ids_data = ids_data!["value", "root"];
        //Execute the hint
        assert_eq!(
            run_hint!(vm, ids_data, hint_code),
            Err(VirtualMachineError::ValueOutside250BitRange(felt_str!(
                "3618502788666131213697322783095070105623107215331596699973092056135872020400"
            )))
        );
    }

    #[test]
    fn run_sqrt_invalid_mismatched_root() {
        let hint_code = "from starkware.python.math_utils import isqrt\nvalue = ids.value % PRIME\nassert value < 2 ** 250, f\"value={value} is outside of the range [0, 2**250).\"\nassert 2 ** 250 < PRIME\nids.root = isqrt(value)";
        let mut vm = vm!();
        //Initialize fp
        vm.run_context.fp = 2;
        //Insert ids.value into memory
        vm.memory = memory![((1, 0), 81), ((1, 1), 7)];
        //Create ids
        let ids_data = ids_data!["value", "root"];
        //Execute the hint
        assert_eq!(
            run_hint!(vm, ids_data, hint_code),
            Err(VirtualMachineError::MemoryError(
                MemoryError::InconsistentMemory(
                    MaybeRelocatable::from((1, 1)),
                    MaybeRelocatable::from(Felt::new(7)),
                    MaybeRelocatable::from(Felt::new(9))
                )
            ))
        );
    }

    #[test]
    fn unsigned_div_rem_success() {
        let hint_code = "from starkware.cairo.common.math_utils import assert_integer\nassert_integer(ids.div)\nassert 0 < ids.div <= PRIME // range_check_builtin.bound, \\\n    f'div={hex(ids.div)} is out of the valid range.'\nids.q, ids.r = divmod(ids.value, ids.div)";
        let mut vm = vm_with_range_check!();
        //Initialize fp
        vm.run_context.fp = 4;
        //Insert ids into memory
        vm.memory = memory![((1, 2), 5), ((1, 3), 7)];
        //Create ids
        let ids_data = ids_data!["r", "q", "div", "value"];
        //Execute the hint
        assert!(run_hint!(vm, ids_data, hint_code).is_ok());
        check_memory![vm.memory, ((1, 0), 2), ((1, 1), 1)];
    }

    #[test]
    fn unsigned_div_rem_out_of_range() {
        let hint_code = "from starkware.cairo.common.math_utils import assert_integer\nassert_integer(ids.div)\nassert 0 < ids.div <= PRIME // range_check_builtin.bound, \\\n    f'div={hex(ids.div)} is out of the valid range.'\nids.q, ids.r = divmod(ids.value, ids.div)";
        let mut vm = vm_with_range_check!();
        //Initialize fp
        vm.run_context.fp = 4;
        //Insert ids into memory
        vm.memory = memory![((1, 2), (-5)), ((1, 3), 7)];
        //Create ids
        let ids_data = ids_data!["r", "q", "div", "value"];
        //Execute the hint
        assert_eq!(
            run_hint!(vm, ids_data, hint_code),
            Err(VirtualMachineError::OutOfValidRange(
                Felt::new(-5),
                felt_str!("340282366920938463463374607431768211456")
            ))
        )
    }

    #[test]
    fn unsigned_div_rem_no_range_check_builtin() {
        let hint_code = "from starkware.cairo.common.math_utils import assert_integer\nassert_integer(ids.div)\nassert 0 < ids.div <= PRIME // range_check_builtin.bound, \\\n    f'div={hex(ids.div)} is out of the valid range.'\nids.q, ids.r = divmod(ids.value, ids.div)";
        let mut vm = vm!();
        //Initialize fp
        vm.run_context.fp = 4;
        //Insert ids into memory
        vm.memory = memory![((1, 2), 5), ((1, 3), 7)];
        //Create ids_data
        let ids_data = ids_data!["r", "q", "div", "value"];
        assert_eq!(
            run_hint!(vm, ids_data, hint_code),
            Err(VirtualMachineError::NoRangeCheckBuiltin)
        );
    }

    #[test]
    fn unsigned_div_rem_inconsitent_memory() {
        let hint_code = "from starkware.cairo.common.math_utils import assert_integer\nassert_integer(ids.div)\nassert 0 < ids.div <= PRIME // range_check_builtin.bound, \\\n    f'div={hex(ids.div)} is out of the valid range.'\nids.q, ids.r = divmod(ids.value, ids.div)";
        let mut vm = vm_with_range_check!();
        //Initialize fp
        vm.run_context.fp = 4;
        //Insert ids into memory
        vm.memory = memory![((1, 0), 5), ((1, 2), 5), ((1, 3), 7)];
        //Create ids_data
        let ids_data = ids_data!["r", "q", "div", "value"];
        //Execute the hint
        assert_eq!(
            run_hint!(vm, ids_data, hint_code),
            Err(VirtualMachineError::MemoryError(
                MemoryError::InconsistentMemory(
                    MaybeRelocatable::from((1, 0)),
                    MaybeRelocatable::Int(Felt::new(5)),
                    MaybeRelocatable::Int(Felt::new(2))
                )
            ))
        );
    }

    #[test]
    fn unsigned_div_rem_incorrect_ids() {
        let hint_code = "from starkware.cairo.common.math_utils import assert_integer\nassert_integer(ids.div)\nassert 0 < ids.div <= PRIME // range_check_builtin.bound, \\\n    f'div={hex(ids.div)} is out of the valid range.'\nids.q, ids.r = divmod(ids.value, ids.div)";
        let mut vm = vm_with_range_check!();
        //Initialize fp
        vm.run_context.fp = 4;
        //Insert ids into memory
        vm.memory = memory![((1, 2), 5), ((1, 3), 7)];
        //Create ids
        let ids_data = ids_data!["a", "b", "iv", "vlue"];
        //Execute the hint
        assert_eq!(
            run_hint!(vm, ids_data, hint_code),
            Err(VirtualMachineError::FailedToGetIds)
        )
    }

    #[test]
    fn signed_div_rem_success() {
        let hint_code = "from starkware.cairo.common.math_utils import as_int, assert_integer\n\nassert_integer(ids.div)\nassert 0 < ids.div <= PRIME // range_check_builtin.bound, \\\n    f'div={hex(ids.div)} is out of the valid range.'\n\nassert_integer(ids.bound)\nassert ids.bound <= range_check_builtin.bound // 2, \\\n    f'bound={hex(ids.bound)} is out of the valid range.'\n\nint_value = as_int(ids.value, PRIME)\nq, ids.r = divmod(int_value, ids.div)\n\nassert -ids.bound <= q < ids.bound, \\\n    f'{int_value} / {ids.div} = {q} is out of the range [{-ids.bound}, {ids.bound}).'\n\nids.biased_q = q + ids.bound";
        let mut vm = vm_with_range_check!();
        //Initialize fp
        vm.run_context.fp = 6;
        //Insert ids into memory
        vm.memory = memory![((1, 3), 5), ((1, 4), 10), ((1, 5), 29)];
        //Create ids
        let ids_data = ids_data!["r", "biased_q", "range_check_ptr", "div", "value", "bound"];
        //Execute the hint
        assert!(run_hint!(vm, ids_data, hint_code).is_ok());
        check_memory![vm.memory, ((1, 0), 0), ((1, 1), 31)];
    }

    #[test]
    fn signed_div_rem_negative_quotient() {
        let hint_code = "from starkware.cairo.common.math_utils import as_int, assert_integer\n\nassert_integer(ids.div)\nassert 0 < ids.div <= PRIME // range_check_builtin.bound, \\\n    f'div={hex(ids.div)} is out of the valid range.'\n\nassert_integer(ids.bound)\nassert ids.bound <= range_check_builtin.bound // 2, \\\n    f'bound={hex(ids.bound)} is out of the valid range.'\n\nint_value = as_int(ids.value, PRIME)\nq, ids.r = divmod(int_value, ids.div)\n\nassert -ids.bound <= q < ids.bound, \\\n    f'{int_value} / {ids.div} = {q} is out of the range [{-ids.bound}, {ids.bound}).'\n\nids.biased_q = q + ids.bound";
        let mut vm = vm_with_range_check!();
        //Initialize fp
        vm.run_context.fp = 6;
        //Insert ids into memory
        vm.memory = memory![((1, 3), 7), ((1, 4), (-10)), ((1, 5), 29)];
        //Create ids
        let ids_data = ids_data!["r", "biased_q", "range_check_ptr", "div", "value", "bound"];
        //Execute the hint
        assert!(run_hint!(vm, ids_data, hint_code).is_ok());
        check_memory![vm.memory, ((1, 0), 4), ((1, 1), 27)];
    }

    #[test]
    fn signed_div_rem_out_of_range() {
        let hint_code = "from starkware.cairo.common.math_utils import as_int, assert_integer\n\nassert_integer(ids.div)\nassert 0 < ids.div <= PRIME // range_check_builtin.bound, \\\n    f'div={hex(ids.div)} is out of the valid range.'\n\nassert_integer(ids.bound)\nassert ids.bound <= range_check_builtin.bound // 2, \\\n    f'bound={hex(ids.bound)} is out of the valid range.'\n\nint_value = as_int(ids.value, PRIME)\nq, ids.r = divmod(int_value, ids.div)\n\nassert -ids.bound <= q < ids.bound, \\\n    f'{int_value} / {ids.div} = {q} is out of the range [{-ids.bound}, {ids.bound}).'\n\nids.biased_q = q + ids.bound";
        let mut vm = vm_with_range_check!();
        //Initialize fp
        vm.run_context.fp = 6;
        //Insert ids into memory
        vm.memory = memory![((1, 3), (-5)), ((1, 4), 10), ((1, 5), 29)];
        //Create ids
        let ids_data = ids_data!["r", "biased_q", "range_check_ptr", "div", "value", "bound"];
        //Execute the hint
        assert_eq!(
            run_hint!(vm, ids_data, hint_code),
            Err(VirtualMachineError::OutOfValidRange(
                Felt::new(-5),
                felt_str!("340282366920938463463374607431768211456")
            ))
        )
    }

    #[test]
    fn signed_div_rem_no_range_check_builtin() {
        let hint_code = "from starkware.cairo.common.math_utils import as_int, assert_integer\n\nassert_integer(ids.div)\nassert 0 < ids.div <= PRIME // range_check_builtin.bound, \\\n    f'div={hex(ids.div)} is out of the valid range.'\n\nassert_integer(ids.bound)\nassert ids.bound <= range_check_builtin.bound // 2, \\\n    f'bound={hex(ids.bound)} is out of the valid range.'\n\nint_value = as_int(ids.value, PRIME)\nq, ids.r = divmod(int_value, ids.div)\n\nassert -ids.bound <= q < ids.bound, \\\n    f'{int_value} / {ids.div} = {q} is out of the range [{-ids.bound}, {ids.bound}).'\n\nids.biased_q = q + ids.bound";
        let mut vm = vm!();
        //Initialize fp
        vm.run_context.fp = 6;
        //Insert ids into memory
        vm.memory = memory![((1, 3), 5), ((1, 4), 10), ((1, 5), 29)];
        //Create ids
        let ids_data = ids_data!["r", "biased_q", "range_check_ptr", "div", "value", "bound"];
        assert_eq!(
            run_hint!(vm, ids_data, hint_code),
            Err(VirtualMachineError::NoRangeCheckBuiltin)
        );
    }

    #[test]
    fn signed_div_rem_inconsitent_memory() {
        let hint_code = "from starkware.cairo.common.math_utils import as_int, assert_integer\n\nassert_integer(ids.div)\nassert 0 < ids.div <= PRIME // range_check_builtin.bound, \\\n    f'div={hex(ids.div)} is out of the valid range.'\n\nassert_integer(ids.bound)\nassert ids.bound <= range_check_builtin.bound // 2, \\\n    f'bound={hex(ids.bound)} is out of the valid range.'\n\nint_value = as_int(ids.value, PRIME)\nq, ids.r = divmod(int_value, ids.div)\n\nassert -ids.bound <= q < ids.bound, \\\n    f'{int_value} / {ids.div} = {q} is out of the range [{-ids.bound}, {ids.bound}).'\n\nids.biased_q = q + ids.bound";
        let mut vm = vm_with_range_check!();
        //Initialize fp
        vm.run_context.fp = 6;
        //Insert ids into memory
        vm.memory = memory![((1, 1), 10), ((1, 3), 5), ((1, 4), 10), ((1, 5), 29)];
        //Create ids
        let ids_data = ids_data!["r", "biased_q", "range_check_ptr", "div", "value", "bound"];
        //Execute the hint
        assert_eq!(
            run_hint!(vm, ids_data, hint_code),
            Err(VirtualMachineError::MemoryError(
                MemoryError::InconsistentMemory(
                    MaybeRelocatable::from((1, 1)),
                    MaybeRelocatable::Int(Felt::new(10)),
                    MaybeRelocatable::Int(Felt::new(31))
                )
            ))
        );
    }

    #[test]
    fn signed_div_rem_incorrect_ids() {
        let hint_code = "from starkware.cairo.common.math_utils import as_int, assert_integer\n\nassert_integer(ids.div)\nassert 0 < ids.div <= PRIME // range_check_builtin.bound, \\\n    f'div={hex(ids.div)} is out of the valid range.'\n\nassert_integer(ids.bound)\nassert ids.bound <= range_check_builtin.bound // 2, \\\n    f'bound={hex(ids.bound)} is out of the valid range.'\n\nint_value = as_int(ids.value, PRIME)\nq, ids.r = divmod(int_value, ids.div)\n\nassert -ids.bound <= q < ids.bound, \\\n    f'{int_value} / {ids.div} = {q} is out of the range [{-ids.bound}, {ids.bound}).'\n\nids.biased_q = q + ids.bound";
        let mut vm = vm_with_range_check!();
        //Initialize fp
        vm.run_context.fp = 6;
        //Insert ids into memory
        vm.memory = memory![((1, 3), 5), ((1, 4), 10), ((1, 5), 29)];
        //Create ids
        let ids_data = ids_data!["r", "b", "r", "d", "v", "b"];
        //Execute the hint
        assert_eq!(
            run_hint!(vm, ids_data, hint_code),
            Err(VirtualMachineError::FailedToGetIds)
        )
    }

    #[test]
    fn run_assert_250_bit_valid() {
        let hint_code = "from starkware.cairo.common.math_utils import as_int\n\n# Correctness check.\nvalue = as_int(ids.value, PRIME) % PRIME\nassert value < ids.UPPER_BOUND, f'{value} is outside of the range [0, 2**250).'\n\n# Calculation for the assertion.\nids.high, ids.low = divmod(ids.value, ids.SHIFT)";
        let mut vm = vm!();
        //Initialize fp
        vm.run_context.fp = 3;
        //Insert ids into memory
        vm.memory = memory![((1, 0), 1)];
        //Create ids
        let ids_data = ids_data!["value", "high", "low"];
        //Execute the hint
        assert_eq!(run_hint!(vm, ids_data, hint_code), Ok(()));
        //Hint would return an error if the assertion fails
        //Check ids.high and ids.low values
        check_memory![vm.memory, ((1, 1), 0), ((1, 2), 1)];
    }

    #[test]
    fn run_assert_250_bit_invalid() {
        let hint_code = "from starkware.cairo.common.math_utils import as_int\n\n# Correctness check.\nvalue = as_int(ids.value, PRIME) % PRIME\nassert value < ids.UPPER_BOUND, f'{value} is outside of the range [0, 2**250).'\n\n# Calculation for the assertion.\nids.high, ids.low = divmod(ids.value, ids.SHIFT)";
        let mut vm = vm!();
        //Initialize fp
        vm.run_context.fp = 3;
        //Insert ids into memory
        //ids.value
        vm.memory = memory![(
            (1, 0),
            (
                "3618502788666131106986593281521497120414687020801267626233049500247285301248",
                10
            )
        )];
        //Create ids
        let ids_data = ids_data!["value", "high", "low"];
        //Execute the hint
        assert_eq!(
            run_hint!(vm, ids_data, hint_code),
            Err(VirtualMachineError::ValueOutside250BitRange(
                Felt::one().shl(251_u32)
            ))
        );
    }

    #[test]
    fn run_split_felt_ok() {
        let hint_code =
        "from starkware.cairo.common.math_utils import assert_integer\nassert ids.MAX_HIGH < 2**128 and ids.MAX_LOW < 2**128\nassert PRIME - 1 == ids.MAX_HIGH * 2**128 + ids.MAX_LOW\nassert_integer(ids.value)\nids.low = ids.value & ((1 << 128) - 1)\nids.high = ids.value >> 128";
        let mut vm = vm_with_range_check!();
        vm.memory = memory![
            ((1, 3), ("335438970432432812899076431678123043273", 10)),
            ((1, 4), (2, 0))
        ];
        add_segments!(vm, 1);
        //Initialize fp
        vm.run_context.fp = 7;
        //Create ids
        let ids_data = HashMap::from([
            ("value".to_string(), HintReference::new_simple(-4)),
            ("low".to_string(), HintReference::new(-3, 0, true, true)),
            ("high".to_string(), HintReference::new(-3, 1, true, true)),
        ]);
        //Execute the hint
        assert_eq!(run_hint!(vm, ids_data, hint_code), Ok(()));
        //Check hint memory inserts
        check_memory![
            vm.memory,
            ((2, 0), ("335438970432432812899076431678123043273", 10)),
            ((2, 1), 0)
        ];
    }

    #[test]
    fn run_split_felt_incorrect_ids() {
        let hint_code =
        "from starkware.cairo.common.math_utils import assert_integer\nassert ids.MAX_HIGH < 2**128 and ids.MAX_LOW < 2**128\nassert PRIME - 1 == ids.MAX_HIGH * 2**128 + ids.MAX_LOW\nassert_integer(ids.value)\nids.low = ids.value & ((1 << 128) - 1)\nids.high = ids.value >> 128";
        let mut vm = vm_with_range_check!();
        vm.memory = memory![
            ((1, 3), ("335438970432432812899076431678123043273", 10)),
            ((1, 4), (2, 0))
        ];
        //Initialize fp
        vm.run_context.fp = 7;
        //Create incomplete ids
        //Create ids_data & hint_data
        let ids_data = ids_data!["low"];
        //Execute the hint
        assert_eq!(
            run_hint!(vm, ids_data, hint_code),
            Err(VirtualMachineError::FailedToGetIds)
        );
    }

    #[test]
    fn run_split_felt_fails_first_insert() {
        let hint_code =
        "from starkware.cairo.common.math_utils import assert_integer\nassert ids.MAX_HIGH < 2**128 and ids.MAX_LOW < 2**128\nassert PRIME - 1 == ids.MAX_HIGH * 2**128 + ids.MAX_LOW\nassert_integer(ids.value)\nids.low = ids.value & ((1 << 128) - 1)\nids.high = ids.value >> 128";
        let mut vm = vm_with_range_check!();
        vm.memory = memory![
            ((1, 3), ("335438970432432812899076431678123043273", 10)),
            ((1, 4), (2, 0)),
            ((2, 0), 99)
        ];
        //Initialize fp
        vm.run_context.fp = 7;
        //Create ids_data & hint_data
        let ids_data = HashMap::from([
            ("value".to_string(), HintReference::new_simple(-4)),
            ("low".to_string(), HintReference::new(-3, 0, true, true)),
            ("high".to_string(), HintReference::new(-3, 1, true, true)),
        ]);

        //Execute the hint
        assert_eq!(
            run_hint!(vm, ids_data, hint_code),
            Err(VirtualMachineError::MemoryError(
                MemoryError::InconsistentMemory(
                    MaybeRelocatable::from((2, 0)),
                    MaybeRelocatable::from(Felt::new(99)),
                    MaybeRelocatable::from(felt_str!("335438970432432812899076431678123043273"))
                )
            ))
        );
    }

    #[test]
    fn run_split_felt_fails_second_insert() {
        let hint_code =
        "from starkware.cairo.common.math_utils import assert_integer\nassert ids.MAX_HIGH < 2**128 and ids.MAX_LOW < 2**128\nassert PRIME - 1 == ids.MAX_HIGH * 2**128 + ids.MAX_LOW\nassert_integer(ids.value)\nids.low = ids.value & ((1 << 128) - 1)\nids.high = ids.value >> 128";
        let mut vm = vm_with_range_check!();
        vm.memory = memory![
            ((1, 4), (2, 0)),
            ((1, 3), ("335438970432432812899076431678123043273", 10)),
            ((2, 1), 99)
        ];
        add_segments!(vm, 1);
        //Initialize fp
        vm.run_context.fp = 7;
        //Create ids_data & hint_data
        let ids_data = HashMap::from([
            ("value".to_string(), HintReference::new_simple(-4)),
            ("low".to_string(), HintReference::new(-3, 0, true, true)),
            ("high".to_string(), HintReference::new(-3, 1, true, true)),
        ]);
        //Execute the hint
        assert_eq!(
            run_hint!(vm, ids_data, hint_code),
            Err(VirtualMachineError::MemoryError(
                MemoryError::InconsistentMemory(
                    MaybeRelocatable::from((2, 1)),
                    MaybeRelocatable::from(Felt::new(99)),
                    MaybeRelocatable::from(Felt::new(0))
                )
            ))
        );
    }

    #[test]
    fn run_split_felt_value_is_not_integer() {
        let hint_code =
        "from starkware.cairo.common.math_utils import assert_integer\nassert ids.MAX_HIGH < 2**128 and ids.MAX_LOW < 2**128\nassert PRIME - 1 == ids.MAX_HIGH * 2**128 + ids.MAX_LOW\nassert_integer(ids.value)\nids.low = ids.value & ((1 << 128) - 1)\nids.high = ids.value >> 128";
        let mut vm = vm_with_range_check!();
        vm.memory = memory![((1, 3), (1, 0)), ((1, 4), (2, 0))];
        //Initialize fp
        vm.run_context.fp = 7;
        //Create ids_data & hint_data
        let ids_data = HashMap::from([
            ("value".to_string(), HintReference::new_simple(-4)),
            ("low".to_string(), HintReference::new(-3, 0, true, true)),
            ("high".to_string(), HintReference::new(-3, 1, true, true)),
        ]);
        //Execute the hint
        assert_eq!(
            run_hint!(vm, ids_data, hint_code),
            Err(VirtualMachineError::ExpectedInteger(
                MaybeRelocatable::from((1, 3))
            ))
        );
    }

    #[test]
    fn run_assert_lt_felt_ok() {
        let hint_code =
        "from starkware.cairo.common.math_utils import assert_integer\nassert_integer(ids.a)\nassert_integer(ids.b)\nassert (ids.a % PRIME) < (ids.b % PRIME), \\\n    f'a = {ids.a % PRIME} is not less than b = {ids.b % PRIME}.'";
        let mut vm = vm_with_range_check!();
        //Initialize fp
        vm.run_context.fp = 3;
        //Insert ids into memory
        vm.memory = memory![((1, 1), 1), ((1, 2), 2)];
        //Create ids
        let ids_data = ids_data!["a", "b"];
        //Execute the hint
        assert_eq!(run_hint!(vm, ids_data, hint_code), Ok(()));
    }

    #[test]
    fn run_assert_lt_felt_assert_fails() {
        let hint_code =
        "from starkware.cairo.common.math_utils import assert_integer\nassert_integer(ids.a)\nassert_integer(ids.b)\nassert (ids.a % PRIME) < (ids.b % PRIME), \\\n    f'a = {ids.a % PRIME} is not less than b = {ids.b % PRIME}.'";
        let mut vm = vm_with_range_check!();
        //Initialize fp
        vm.run_context.fp = 3;
        vm.memory = memory![((1, 1), 3), ((1, 2), 2)];
        let ids_data = ids_data!["a", "b"];
        //Execute the hint
        assert_eq!(
            run_hint!(vm, ids_data, hint_code),
            Err(VirtualMachineError::AssertLtFelt(
                Felt::new(3),
                Felt::new(2)
            ))
        );
    }

    #[test]
    fn run_assert_lt_felt_incorrect_ids() {
        let hint_code =
        "from starkware.cairo.common.math_utils import assert_integer\nassert_integer(ids.a)\nassert_integer(ids.b)\nassert (ids.a % PRIME) < (ids.b % PRIME), \\\n    f'a = {ids.a % PRIME} is not less than b = {ids.b % PRIME}.'";
        let mut vm = vm_with_range_check!();
        //Initialize fp
        vm.run_context.fp = 3;
        vm.memory = memory![((1, 1), 1), ((1, 2), 2)];
        //Create Incorrects ids
        let ids_data = ids_data!["a"];
        //Execute the hint
        assert_eq!(
            run_hint!(vm, ids_data, hint_code),
            Err(VirtualMachineError::FailedToGetIds)
        );
    }

    #[test]
    fn run_assert_lt_felt_a_is_not_integer() {
        let hint_code =
        "from starkware.cairo.common.math_utils import assert_integer\nassert_integer(ids.a)\nassert_integer(ids.b)\nassert (ids.a % PRIME) < (ids.b % PRIME), \\\n    f'a = {ids.a % PRIME} is not less than b = {ids.b % PRIME}.'";
        let mut vm = vm_with_range_check!();
        //Initialize fp
        vm.run_context.fp = 3;
        vm.memory = memory![((1, 1), (1, 0)), ((1, 2), 2)];
        let ids_data = ids_data!["a", "b"];
        //Execute the hint
        assert_eq!(
            run_hint!(vm, ids_data, hint_code),
            Err(VirtualMachineError::ExpectedInteger(
                MaybeRelocatable::from((1, 1))
            ))
        );
    }

    #[test]
    fn run_assert_lt_felt_b_is_not_integer() {
        let hint_code =
        "from starkware.cairo.common.math_utils import assert_integer\nassert_integer(ids.a)\nassert_integer(ids.b)\nassert (ids.a % PRIME) < (ids.b % PRIME), \\\n    f'a = {ids.a % PRIME} is not less than b = {ids.b % PRIME}.'";
        let mut vm = vm_with_range_check!();
        //Initialize fp
        vm.run_context.fp = 3;
        vm.memory = memory![((1, 1), 1), ((1, 2), (1, 0))];
        let ids_data = ids_data!["a", "b"];
        //Execute the hint
        assert_eq!(
            run_hint!(vm, ids_data, hint_code),
            Err(VirtualMachineError::ExpectedInteger(
                MaybeRelocatable::from((1, 2))
            ))
        );
    }

    #[test]
    fn run_assert_lt_felt_ok_failed_to_get_ids() {
        let hint_code =
        "from starkware.cairo.common.math_utils import assert_integer\nassert_integer(ids.a)\nassert_integer(ids.b)\nassert (ids.a % PRIME) < (ids.b % PRIME), \\\n    f'a = {ids.a % PRIME} is not less than b = {ids.b % PRIME}.'";
        let mut vm = vm_with_range_check!();
        //Initialize fp
        vm.run_context.fp = 3;
        //Insert ids.a into memory
        vm.memory = memory![((1, 1), 1)];
        let ids_data = ids_data!["a", "b"];
        //Execute the hint
        assert_eq!(
            run_hint!(vm, ids_data, hint_code),
            Err(VirtualMachineError::ExpectedInteger(
                MaybeRelocatable::from((1, 2))
            ))
        );
    }
}<|MERGE_RESOLUTION|>--- conflicted
+++ resolved
@@ -1,8 +1,5 @@
 use crate::{
-<<<<<<< HEAD
-=======
-    any_box, bigint,
->>>>>>> b445979b
+    any_box,
     hint_processor::{
         builtin_hint_processor::hint_utils::{
             get_address_from_var_name, get_integer_from_var_name, get_ptr_from_var_name,
@@ -10,36 +7,22 @@
         },
         hint_processor_definition::HintReference,
     },
-<<<<<<< HEAD
     math_utils::isqrt,
-    serde::deserialize_program::ApTracking,
-    types::relocatable::MaybeRelocatable,
-    vm::{errors::vm_errors::VirtualMachineError, vm_core::VirtualMachine},
-=======
-    math_utils::{as_int, isqrt},
     serde::deserialize_program::ApTracking,
     types::{exec_scope::ExecutionScopes, relocatable::MaybeRelocatable},
     vm::{errors::vm_errors::VirtualMachineError, vm_core::VirtualMachine},
 };
-
+use felt::{Felt, NewFelt, PRIME_STR};
+use num_traits::{Num, One};
 use std::{
     any::Any,
     collections::HashMap,
-    ops::{Neg, Shl, Shr},
->>>>>>> b445979b
+    ops::{Shl, Shr},
 };
-use felt::{Felt, NewFelt, PRIME_STR};
+
 use num_bigint::BigInt;
 use num_integer::Integer;
-<<<<<<< HEAD
-use num_traits::{Num, One, Signed, Zero};
-use std::{
-    collections::HashMap,
-    ops::{Shl, Shr},
-};
-=======
 use num_traits::{Signed, Zero};
->>>>>>> b445979b
 
 //Implements hint: memory[ap] = 0 if 0 <= (ids.a % PRIME) < range_check_builtin.bound else 1
 pub fn is_nn(
@@ -90,27 +73,8 @@
     exec_scopes: &mut ExecutionScopes,
     ids_data: &HashMap<String, HintReference>,
     ap_tracking: &ApTracking,
-    constants: &HashMap<String, BigInt>,
+    constants: &HashMap<String, Felt>,
 ) -> Result<(), VirtualMachineError> {
-<<<<<<< HEAD
-    let a = get_integer_from_var_name("a", vm, ids_data, ap_tracking)?;
-    let b = get_integer_from_var_name("b", vm, ids_data, ap_tracking)?;
-    let range_check_builtin = vm.get_range_check_builtin()?;
-    //Assert a <= b
-    if a > b {
-        return Err(VirtualMachineError::NonLeFelt(
-            a.into_owned(),
-            b.into_owned(),
-        ));
-    }
-    //Calculate value of small_inputs
-    let value = match &range_check_builtin._bound {
-        Some(bound) if a.as_ref() < bound && (b.as_ref() - a.as_ref()) < *bound => Felt::one(),
-        None => Felt::one(),
-        _ => Felt::zero(),
-    };
-    insert_value_from_var_name("small_inputs", value, vm, ids_data, ap_tracking)
-=======
     const PRIME_OVER_3_HIGH: &str = "starkware.cairo.common.math.assert_le_felt.PRIME_OVER_3_HIGH";
     const PRIME_OVER_2_HIGH: &str = "starkware.cairo.common.math.assert_le_felt.PRIME_OVER_2_HIGH";
 
@@ -128,27 +92,27 @@
         .into_owned();
     let range_check_ptr = get_ptr_from_var_name("range_check_ptr", vm, ids_data, ap_tracking)?;
 
-    if a.mod_floor(vm.get_prime()) > b.mod_floor(vm.get_prime()) {
+    if &a > &b {
         return Err(VirtualMachineError::NonLeFelt(a.clone(), b.clone()));
     }
 
     let arc1 = b - a;
-    let arc2 = vm.get_prime() - 1 - b;
+    let arc2 = Felt::zero() - Felt::one() - b;
     let mut lengths_and_indices = vec![(a, 0), (&arc1, 1), (&arc2, 2)];
     lengths_and_indices.sort();
-    if lengths_and_indices[0].0 > &(vm.get_prime() / 3)
-        || lengths_and_indices[1].0 > &(vm.get_prime() / 2)
+    if lengths_and_indices[0].0 > &div_prime_by_bound(Felt::new(3_i32))?
+        || lengths_and_indices[1].0 > &div_prime_by_bound(Felt::new(2_i32))?
     {
         return Err(VirtualMachineError::ArcTooBig(
             lengths_and_indices[0].0.clone(),
-            vm.get_prime() / 3,
+            div_prime_by_bound(Felt::new(3_i32))?,
             lengths_and_indices[1].0.clone(),
-            vm.get_prime() / 2,
+            div_prime_by_bound(Felt::new(3_i32))?,
         ));
     }
 
     let excluded = lengths_and_indices[2].1;
-    exec_scopes.assign_or_update_variable("excluded", any_box!(bigint!(excluded)));
+    exec_scopes.assign_or_update_variable("excluded", any_box!(Felt::new(excluded)));
 
     let (q_0, r_0) = (lengths_and_indices[0].0).div_mod_floor(prime_over_3_high);
     let (q_1, r_1) = (lengths_and_indices[1].0).div_mod_floor(prime_over_2_high);
@@ -162,9 +126,9 @@
 pub fn assert_le_felt_excluded_2(
     exec_scopes: &mut ExecutionScopes,
 ) -> Result<(), VirtualMachineError> {
-    let excluded: BigInt = exec_scopes.get("excluded")?;
-
-    if excluded != bigint!(2) {
+    let excluded: Felt = exec_scopes.get("excluded")?;
+
+    if excluded != Felt::new(2_i32) {
         Err(VirtualMachineError::ExcludedNot2(excluded))
     } else {
         Ok(())
@@ -175,12 +139,12 @@
     vm: &mut VirtualMachine,
     exec_scopes: &mut ExecutionScopes,
 ) -> Result<(), VirtualMachineError> {
-    let excluded: BigInt = exec_scopes.get("excluded")?;
-
-    if excluded != bigint!(1) {
-        insert_value_into_ap(vm, &bigint!(1))
+    let excluded: Felt = exec_scopes.get("excluded")?;
+
+    if excluded != Felt::one() {
+        insert_value_into_ap(vm, &Felt::one())
     } else {
-        insert_value_into_ap(vm, &bigint!(0))
+        insert_value_into_ap(vm, &Felt::zero())
     }
 }
 
@@ -188,14 +152,13 @@
     vm: &mut VirtualMachine,
     exec_scopes: &mut ExecutionScopes,
 ) -> Result<(), VirtualMachineError> {
-    let excluded: BigInt = exec_scopes.get("excluded")?;
+    let excluded: Felt = exec_scopes.get("excluded")?;
 
     if !excluded.is_zero() {
-        insert_value_into_ap(vm, bigint!(1_i32))
+        insert_value_into_ap(vm, Felt::one())
     } else {
-        insert_value_into_ap(vm, bigint!(0_i32))
-    }
->>>>>>> b445979b
+        insert_value_into_ap(vm, Felt::zero())
+    }
 }
 
 //Implements hint:from starkware.cairo.common.math_cmp import is_le_felt
@@ -585,23 +548,11 @@
 #[cfg(test)]
 mod tests {
     use super::*;
-<<<<<<< HEAD
-=======
-    use crate::any_box;
-    use crate::hint_processor::builtin_hint_processor::builtin_hint_processor_definition::BuiltinHintProcessor;
-    use crate::hint_processor::builtin_hint_processor::builtin_hint_processor_definition::HintProcessorData;
-    use crate::hint_processor::builtin_hint_processor::hint_code::ASSERT_LE_FELT;
-    use crate::hint_processor::hint_processor_definition::HintProcessor;
-    use crate::types::exec_scope::ExecutionScopes;
-    use crate::types::relocatable::Relocatable;
-    use crate::utils::test_utils::*;
-    use crate::vm::vm_core::VirtualMachine;
-    use crate::vm::vm_memory::memory::Memory;
->>>>>>> b445979b
     use crate::{
         any_box, felt_str,
-        hint_processor::builtin_hint_processor::builtin_hint_processor_definition::{
-            BuiltinHintProcessor, HintProcessorData,
+        hint_processor::builtin_hint_processor::{
+            builtin_hint_processor_definition::{BuiltinHintProcessor, HintProcessorData},
+            hint_code::ASSERT_LE_FELT,
         },
         hint_processor::hint_processor_definition::HintProcessor,
         relocatable,
@@ -617,10 +568,6 @@
     use num_traits::Zero;
     use std::{any::Any, ops::Shl};
 
-<<<<<<< HEAD
-=======
-    from_bigint_str![31, 39, 40, 77];
->>>>>>> b445979b
     #[test]
     fn run_is_nn_hint_false() {
         let hint_code = "memory[ap] = 0 if 0 <= (ids.a % PRIME) < range_check_builtin.bound else 1";
@@ -755,11 +702,11 @@
         let mut constants = HashMap::new();
         constants.insert(
             "starkware.cairo.common.math.assert_le_felt.PRIME_OVER_3_HIGH".to_string(),
-            bigint_str!(b"4000000000000088000000000000001", 16),
+            felt_str!("4000000000000088000000000000001", 16),
         );
         constants.insert(
             "starkware.cairo.common.math.assert_le_felt.PRIME_OVER_2_HIGH".to_string(),
-            bigint_str!(b"2aaaaaaaaaaaab05555555555555556", 16),
+            felt_str!("2AAAAAAAAAAAAB05555555555555556", 16),
         );
         let mut vm = vm_with_range_check!();
         let mut exec_scopes = scope![("excluded", 1)];
@@ -933,28 +880,15 @@
     fn run_is_assert_le_felt_invalid() {
         let hint_code = ASSERT_LE_FELT;
         let mut vm = vm_with_range_check!();
-<<<<<<< HEAD
-        //Initialize fp
-        vm.run_context.fp = 3;
-        //Insert ids into memory
-        vm.memory = memory![((1, 0), 2), ((1, 1), 1), ((1, 3), 4)];
-        let ids_data = ids_data!["a", "b", "small_inputs"];
-        //Execute the hint
-        assert_eq!(
-            run_hint!(vm, ids_data, hint_code),
-            Err(VirtualMachineError::NonLeFelt(Felt::new(2), Felt::one()))
-=======
         let mut constants = HashMap::new();
         constants.insert(
             "starkware.cairo.common.math.assert_le_felt.PRIME_OVER_3_HIGH".to_string(),
-            bigint_str!(b"4000000000000088000000000000001", 16),
->>>>>>> b445979b
+            felt_str!("4000000000000088000000000000001", 16),
         );
         constants.insert(
             "starkware.cairo.common.math.assert_le_felt.PRIME_OVER_2_HIGH".to_string(),
-            bigint_str!(b"2aaaaaaaaaaaab05555555555555556", 16),
-        );
-        let mut exec_scopes = scope![("excluded", 1)];
+            felt_str!("2AAAAAAAAAAAAB05555555555555556", 16),
+        );
         //Initialize fp
         vm.run_context.fp = 3;
         //Insert ids into memory
@@ -963,7 +897,22 @@
         add_segments!(vm, 1);
         //Execute the hint
         assert_eq!(
-<<<<<<< HEAD
+            run_hint!(vm, ids_data, hint_code),
+            Err(VirtualMachineError::NonLeFelt(Felt::new(2), Felt::one()))
+        );
+    }
+
+    #[test]
+    fn run_is_assert_le_felt_small_inputs_not_local() {
+        let hint_code = "from starkware.cairo.common.math_utils import assert_integer\nassert_integer(ids.a)\nassert_integer(ids.b)\na = ids.a % PRIME\nb = ids.b % PRIME\nassert a <= b, f'a = {a} is not less than or equal to b = {b}.'\n\nids.small_inputs = int(\n    a < range_check_builtin.bound and (b - a) < range_check_builtin.bound)";
+        let mut vm = vm_with_range_check!();
+        //Initialize fp
+        vm.run_context.fp = 3;
+        //Insert ids into memory
+        vm.memory = memory![((1, 0), 1), ((1, 1), 2), ((1, 2), 4)];
+        let ids_data = ids_data!["a", "b", "small_inputs"];
+        //Execute the hint
+        assert_eq!(
             run_hint!(vm, ids_data, hint_code),
             Err(VirtualMachineError::MemoryError(
                 MemoryError::InconsistentMemory(
@@ -972,10 +921,6 @@
                     MaybeRelocatable::from(Felt::one())
                 )
             ))
-=======
-            run_hint!(vm, ids_data, hint_code, &mut exec_scopes, &constants),
-            Err(VirtualMachineError::NonLeFelt(bigint!(2), bigint!(1)))
->>>>>>> b445979b
         );
     }
 
@@ -986,11 +931,11 @@
         let mut constants = HashMap::new();
         constants.insert(
             "starkware.cairo.common.math.assert_le_felt.PRIME_OVER_3_HIGH".to_string(),
-            bigint_str!(b"4000000000000088000000000000001", 16),
+            felt_str!("4000000000000088000000000000001", 16),
         );
         constants.insert(
             "starkware.cairo.common.math.assert_le_felt.PRIME_OVER_2_HIGH".to_string(),
-            bigint_str!(b"2aaaaaaaaaaaab05555555555555556", 16),
+            felt_str!("2AAAAAAAAAAAAB05555555555555556", 16),
         );
         let mut exec_scopes = scope![("excluded", 1)];
         //Initialize fp
@@ -1014,11 +959,11 @@
         let mut constants = HashMap::new();
         constants.insert(
             "starkware.cairo.common.math.assert_le_felt.PRIME_OVER_3_HIGH".to_string(),
-            bigint_str!(b"4000000000000088000000000000001", 16),
+            felt_str!("4000000000000088000000000000001", 16),
         );
         constants.insert(
             "starkware.cairo.common.math.assert_le_felt.PRIME_OVER_2_HIGH".to_string(),
-            bigint_str!(b"2aaaaaaaaaaaab05555555555555556", 16),
+            felt_str!("2AAAAAAAAAAAAB05555555555555556", 16),
         );
         let mut exec_scopes = scope![("excluded", 1)];
         //Initialize fp

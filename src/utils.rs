use crate::stdlib::prelude::*;

use crate::types::relocatable::Relocatable;
use felt::Felt252;
use lazy_static::lazy_static;
use num_bigint::BigUint;

#[macro_export]
macro_rules! relocatable {
    ($val1 : expr, $val2 : expr) => {
        Relocatable {
            segment_index: $val1,
            offset: $val2,
        }
    };
}

lazy_static! {
    pub static ref CAIRO_PRIME: BigUint = Felt252::prime();
}

#[macro_export]
macro_rules! any_box {
    ($val : expr) => {
        $crate::stdlib::boxed::Box::new($val) as $crate::stdlib::boxed::Box<dyn core::any::Any>
    };
}

pub fn is_subsequence<T: PartialEq>(subsequence: &[T], mut sequence: &[T]) -> bool {
    for search in subsequence {
        if let Some(index) = sequence.iter().position(|element| search == element) {
            sequence = &sequence[index + 1..];
        } else {
            return false;
        }
    }
    true
}

pub fn from_relocatable_to_indexes(relocatable: Relocatable) -> (usize, usize) {
    if relocatable.segment_index.is_negative() {
        (
            -(relocatable.segment_index + 1) as usize,
            relocatable.offset,
        )
    } else {
        (relocatable.segment_index as usize, relocatable.offset)
    }
}

#[cfg(test)]
#[macro_use]
pub mod test_utils {
    use crate::types::exec_scope::ExecutionScopes;
    use crate::types::relocatable::MaybeRelocatable;

    #[macro_export]
    macro_rules! bigint {
        ($val : expr) => {
            Into::<num_bigint::BigInt>::into($val)
        };
    }
    pub(crate) use bigint;

    #[macro_export]
    macro_rules! bigint_str {
        ($val: expr) => {
            num_bigint::BigInt::parse_bytes($val.as_bytes(), 10).expect("Couldn't parse bytes")
        };
        ($val: expr, $opt: expr) => {
            num_bigint::BigInt::parse_bytes($val.as_bytes(), $opt).expect("Couldn't parse bytes")
        };
    }
    pub(crate) use bigint_str;

    #[macro_export]
    macro_rules! biguint {
        ($val : expr) => {
            Into::<num_bigint::BigUint>::into($val as u128)
        };
    }
    pub(crate) use biguint;

    #[macro_export]
    macro_rules! biguint_str {
        ($val: expr) => {
            num_bigint::BigUint::parse_bytes($val.as_bytes(), 10).expect("Couldn't parse bytes")
        };
        ($val: expr, $opt: expr) => {
            num_bigint::BigUint::parse_bytes($val.as_bytes(), $opt).expect("Couldn't parse bytes")
        };
    }
    pub(crate) use biguint_str;

    impl From<(&str, u8)> for MaybeRelocatable {
        fn from((string, radix): (&str, u8)) -> Self {
            MaybeRelocatable::Int(felt::felt_str!(string, radix))
        }
    }

    macro_rules! segments {
        ($( (($si:expr, $off:expr), $val:tt) ),* ) => {
            {
                let memory = memory!($( (($si, $off), $val) ),*);
                MemorySegmentManager {
                    memory,
                    segment_sizes: HashMap::new(),
                    segment_used_sizes: None,
                    public_memory_offsets: HashMap::new(),
                }

            }

        };
    }
    pub(crate) use segments;

    macro_rules! memory {
        ( $( (($si:expr, $off:expr), $val:tt) ),* ) => {
            {
                let mut memory = Memory::new();
                memory_from_memory!(memory, ( $( (($si, $off), $val) ),* ));
                memory
            }
        };
    }
    pub(crate) use memory;

    macro_rules! memory_from_memory {
        ($mem: expr, ( $( (($si:expr, $off:expr), $val:tt) ),* )) => {
            {
                $(
                    memory_inner!($mem, ($si, $off), $val);
                )*
            }
        };
    }
    pub(crate) use memory_from_memory;

    macro_rules! memory_inner {
        ($mem:expr, ($si:expr, $off:expr), ($sival:expr, $offval: expr)) => {
            let (k, v) = (($si, $off).into(), &mayberelocatable!($sival, $offval));
            let mut res = $mem.insert(k, v);
            while matches!(res, Err(MemoryError::UnallocatedSegment(_, _))) {
                if $si < 0 {
                    $mem.temp_data.push($crate::stdlib::vec::Vec::new())
                } else {
                    $mem.data.push($crate::stdlib::vec::Vec::new());
                }
                res = $mem.insert(k, v);
            }
        };
        ($mem:expr, ($si:expr, $off:expr), $val:expr) => {
            let (k, v) = (($si, $off).into(), &mayberelocatable!($val));
            let mut res = $mem.insert(k, v);
            while matches!(res, Err(MemoryError::UnallocatedSegment(_, _))) {
                if $si < 0 {
                    $mem.temp_data.push($crate::stdlib::vec::Vec::new())
                } else {
                    $mem.data.push($crate::stdlib::vec::Vec::new());
                }
                res = $mem.insert(k, v);
            }
        };
    }
    pub(crate) use memory_inner;

    macro_rules! check_memory {
        ( $mem: expr, $( (($si:expr, $off:expr), $val:tt) ),* ) => {
            $(
                check_memory_address!($mem, ($si, $off), $val);
            )*
        };
    }
    pub(crate) use check_memory;

    macro_rules! check_memory_address {
        ($mem:expr, ($si:expr, $off:expr), ($sival:expr, $offval: expr)) => {
            assert_eq!(
                $mem.get(&mayberelocatable!($si, $off)).unwrap().as_ref(),
                &mayberelocatable!($sival, $offval)
            )
        };
        ($mem:expr, ($si:expr, $off:expr), $val:expr) => {
            assert_eq!(
                $mem.get(&mayberelocatable!($si, $off)).unwrap().as_ref(),
                &mayberelocatable!($val)
            )
        };
    }
    pub(crate) use check_memory_address;

    macro_rules! mayberelocatable {
        ($val1 : expr, $val2 : expr) => {
            MaybeRelocatable::from(($val1, $val2))
        };
        ($val1 : expr) => {
            MaybeRelocatable::from(felt::Felt252::new($val1 as i128))
        };
    }
    pub(crate) use mayberelocatable;

    macro_rules! references {
        ($num: expr) => {{
            let mut references = crate::stdlib::collections::HashMap::<usize, HintReference>::new();
            for i in 0..$num {
                references.insert(i as usize, HintReference::new_simple((i as i32 - $num)));
            }
            references
        }};
    }
    pub(crate) use references;

    macro_rules! vm_with_range_check {
        () => {{
            let mut vm = VirtualMachine::new(false);
            vm.builtin_runners = vec![(
                "range_check",
                RangeCheckBuiltinRunner::new(8, 8, true).into(),
            )];
            vm
        }};
    }
    pub(crate) use vm_with_range_check;

    macro_rules! cairo_runner {
        ($program:expr) => {
            CairoRunner::new(&$program, "all", false).unwrap()
        };
        ($program:expr, $layout:expr) => {
            CairoRunner::new(&$program, $layout, false).unwrap()
        };
        ($program:expr, $layout:expr, $proof_mode:expr) => {
            CairoRunner::new(&$program, $layout, $proof_mode).unwrap()
        };
        ($program:expr, $layout:expr, $proof_mode:expr) => {
            CairoRunner::new(&program, $layout.to_string(), proof_mode).unwrap()
        };
    }
    pub(crate) use cairo_runner;

    macro_rules! program {
        //Empty program
        () => {
            Program::default()
        };
        //Program with builtins
        ( $( $builtin_name: expr ),* ) => {
            Program {
                builtins: vec![$( $builtin_name ),*],
                prime: "0x800000000000011000000000000000000000000000000000000000000000001".to_string(),
                data: crate::stdlib::vec::Vec::new(),
                constants: crate::stdlib::collections::HashMap::new(),
                main: None,
                start: None,
                end: None,
                hints: crate::stdlib::collections::HashMap::new(),
                reference_manager: ReferenceManager {
                    references: crate::stdlib::vec::Vec::new(),
                },
                identifiers: crate::stdlib::collections::HashMap::new(),
                error_message_attributes: crate::stdlib::vec::Vec::new(),
                instruction_locations: None,
            }
        };
        // Custom program definition
        ($($field:ident = $value:expr),* $(,)?) => {
            Program {
                $(
                    $field: $value,
                )*
                ..Default::default()
            }
        }
    }
    pub(crate) use program;

    macro_rules! vm {
        () => {{
            VirtualMachine::new(false)
        }};

        ($use_trace:expr) => {{
            VirtualMachine::new($use_trace)
        }};
    }
    pub(crate) use vm;

    macro_rules! run_context {
        ( $vm: expr, $pc_off: expr, $ap_off: expr, $fp_off: expr ) => {
            $vm.run_context.pc = Relocatable::from((0, $pc_off));
            $vm.run_context.ap = $ap_off;
            $vm.run_context.fp = $fp_off;
        };
    }
    pub(crate) use run_context;

    macro_rules! ids_data {
        ( $( $name: expr ),* ) => {
            {
                let ids_names = vec![$( $name ),*];
                let references = references!(ids_names.len() as i32);
                let mut ids_data = crate::stdlib::collections::HashMap::<crate::stdlib::string::String, HintReference>::new();
                for (i, name) in ids_names.iter().enumerate() {
                    ids_data.insert(crate::stdlib::string::ToString::to_string(name), references.get(&i).unwrap().clone());
                }
                ids_data
            }
        };
    }
    pub(crate) use ids_data;

    macro_rules! non_continuous_ids_data {
        ( $( ($name: expr, $offset:expr) ),* ) => {
            {
                let mut ids_data = crate::stdlib::collections::HashMap::<crate::stdlib::string::String, HintReference>::new();
                $(
                    ids_data.insert(crate::stdlib::string::String::from($name), HintReference::new_simple($offset));
                )*
                ids_data
            }
        };
    }
    pub(crate) use non_continuous_ids_data;

    macro_rules! trace_check {
        ( $trace: expr, [ $( (($si_pc:expr, $off_pc:expr), ($si_ap:expr, $off_ap:expr), ($si_fp:expr, $off_fp:expr)) ),+ ] ) => {
            let mut index = -1;
            $(
                index += 1;
                assert_eq!(
                    $trace[index as usize],
                    TraceEntry {
                        pc: Relocatable {
                            segment_index: $si_pc,
                            offset: $off_pc
                        },
                        ap: Relocatable {
                            segment_index: $si_ap,
                            offset: $off_ap
                        },
                        fp: Relocatable {
                            segment_index: $si_fp,
                            offset: $off_fp
                        },
                    }
                );
            )*
        };
    }
    pub(crate) use trace_check;

    macro_rules! exec_scopes_ref {
        () => {
            &mut ExecutionScopes::new()
        };
    }
    pub(crate) use exec_scopes_ref;

    macro_rules! run_hint {
        ($vm:expr, $ids_data:expr, $hint_code:expr, $exec_scopes:expr, $constants:expr) => {{
            let hint_data = HintProcessorData::new_default($hint_code.to_string(), $ids_data);
            let mut hint_processor = BuiltinHintProcessor::new_empty();
            hint_processor.execute_hint(&mut $vm, $exec_scopes, &any_box!(hint_data), $constants)
        }};
        ($vm:expr, $ids_data:expr, $hint_code:expr, $exec_scopes:expr) => {{
            let hint_data = HintProcessorData::new_default(
                crate::stdlib::string::ToString::to_string($hint_code),
                $ids_data,
            );
            let mut hint_processor = BuiltinHintProcessor::new_empty();
            hint_processor.execute_hint(
                &mut $vm,
                $exec_scopes,
                &any_box!(hint_data),
                &crate::stdlib::collections::HashMap::new(),
            )
        }};
        ($vm:expr, $ids_data:expr, $hint_code:expr) => {{
            let hint_data = HintProcessorData::new_default(
                crate::stdlib::string::ToString::to_string($hint_code),
                $ids_data,
            );
            let mut hint_processor = BuiltinHintProcessor::new_empty();
            hint_processor.execute_hint(
                &mut $vm,
                exec_scopes_ref!(),
                &any_box!(hint_data),
                &crate::stdlib::collections::HashMap::new(),
            )
        }};
    }
    pub(crate) use run_hint;

    macro_rules! add_segments {
        ($vm:expr, $n:expr) => {
            for _ in 0..$n {
                $vm.segments.add();
            }
        };
    }
    pub(crate) use add_segments;

    macro_rules! check_scope {
        ( $exec_scope: expr, [ $( ($name: expr, $val: expr)),* ] ) => {
            $(
                check_scope_value($exec_scope, $name, $val);
            )*
        };
    }
    pub(crate) use check_scope;

    macro_rules! scope {
        (  $( ($name: expr, $val: expr)),*  ) => {
            {
                let mut exec_scopes = ExecutionScopes::new();
                $(
                    exec_scopes.assign_or_update_variable(
                        $name,
                        any_box!($val),
                    );
                )*
                exec_scopes
            }
        };
    }
    pub(crate) use scope;

    macro_rules! check_dictionary {
        ( $exec_scopes: expr, $tracker_num:expr, $( ($key:expr, $val:expr )),* ) => {
            $(
                assert_matches::assert_matches!(
                    $exec_scopes
                        .get_dict_manager()
                        .unwrap()
                        .borrow_mut()
                        .trackers
                        .get_mut(&$tracker_num)
                        .unwrap()
                        .get_value(&MaybeRelocatable::from($key)),
                    Ok(x) if x == &MaybeRelocatable::from($val)
                ));
            *
        };
    }
    pub(crate) use check_dictionary;

    macro_rules! check_dict_ptr {
        ($exec_scopes: expr, $tracker_num: expr, ($i:expr, $off:expr)) => {
            assert_eq!(
                $exec_scopes
                    .get_dict_manager()
                    .unwrap()
                    .borrow()
                    .trackers
                    .get(&$tracker_num)
                    .unwrap()
                    .current_ptr,
                relocatable!($i, $off)
            );
        };
    }
    pub(crate) use check_dict_ptr;

    macro_rules! dict_manager {
        ($exec_scopes:expr, $tracker_num:expr, $( ($key:expr, $val:expr )),* ) => {
            let mut tracker = DictTracker::new_empty(relocatable!($tracker_num, 0));
            $(
            tracker.insert_value(&MaybeRelocatable::from($key), &MaybeRelocatable::from($val));
            )*
            let mut dict_manager = DictManager::new();
            dict_manager.trackers.insert(2, tracker);
            $exec_scopes.insert_value("dict_manager", crate::stdlib::rc::Rc::new(core::cell::RefCell::new(dict_manager)))
        };
        ($exec_scopes:expr, $tracker_num:expr) => {
            let  tracker = DictTracker::new_empty(relocatable!($tracker_num, 0));
            let mut dict_manager = DictManager::new();
            dict_manager.trackers.insert(2, tracker);
            $exec_scopes.insert_value("dict_manager", crate::stdlib::rc::Rc::new(core::cell::RefCell::new(dict_manager)))
        };

    }
    pub(crate) use dict_manager;

    macro_rules! dict_manager_default {
        ($exec_scopes:expr, $tracker_num:expr,$default:expr, $( ($key:expr, $val:expr )),* ) => {
            let mut tracker = DictTracker::new_default_dict(relocatable!($tracker_num, 0), &MaybeRelocatable::from($default), None);
            $(
            tracker.insert_value(&MaybeRelocatable::from($key), &MaybeRelocatable::from($val));
            )*
            let mut dict_manager = DictManager::new();
            dict_manager.trackers.insert(2, tracker);
            $exec_scopes.insert_value("dict_manager", crate::stdlib::rc::Rc::new(core::cell::RefCell::new(dict_manager)))
        };
        ($exec_scopes:expr, $tracker_num:expr,$default:expr) => {
            let tracker = DictTracker::new_default_dict(relocatable!($tracker_num, 0), &MaybeRelocatable::from($default), None);
            let mut dict_manager = DictManager::new();
            dict_manager.trackers.insert(2, tracker);
            $exec_scopes.insert_value("dict_manager", crate::stdlib::rc::Rc::new(core::cell::RefCell::new(dict_manager)))
        };
    }
    pub(crate) use dict_manager_default;

    macro_rules! vec_data {
        ( $( ($val:tt) ),* ) => {
            vec![$( vec_data_inner!($val) ),*]
        };
    }
    pub(crate) use vec_data;

    macro_rules! vec_data_inner {
        (( $val1:expr, $val2:expr )) => {
            mayberelocatable!($val1, $val2)
        };
        ( $val:expr ) => {
            mayberelocatable!($val)
        };
    }
    pub(crate) use vec_data_inner;

    pub fn check_scope_value<T: core::fmt::Debug + core::cmp::PartialEq + 'static>(
        scopes: &ExecutionScopes,
        name: &str,
        value: T,
    ) {
        let scope_value = scopes.get_any_boxed_ref(name).unwrap();
        assert_eq!(scope_value.downcast_ref::<T>(), Some(&value));
    }
}

#[cfg(test)]
mod test {
    use crate::stdlib::{cell::RefCell, collections::HashMap, rc::Rc, string::String, vec::Vec};
    use crate::{
        hint_processor::{
            builtin_hint_processor::{
                builtin_hint_processor_definition::{BuiltinHintProcessor, HintProcessorData},
                dict_manager::{DictManager, DictTracker},
            },
            hint_processor_definition::{HintProcessor, HintReference},
        },
        serde::deserialize_program::{BuiltinName, ReferenceManager},
        types::{exec_scope::ExecutionScopes, program::Program, relocatable::MaybeRelocatable},
        utils::test_utils::*,
        vm::{
            errors::memory_errors::MemoryError, trace::trace_entry::TraceEntry,
            vm_core::VirtualMachine, vm_memory::memory::Memory,
        },
    };
    use felt::Felt252;
    use num_traits::One;

    #[cfg(target_arch = "wasm32")]
    use wasm_bindgen_test::*;

    use super::*;

    #[test]
    #[cfg_attr(target_arch = "wasm32", wasm_bindgen_test)]
    fn memory_macro_test() {
        let mut memory = Memory::new();
        for _ in 0..2 {
            memory.data.push(Vec::new());
        }
        memory
            .insert(
<<<<<<< HEAD
                Relocatable::from((1, 2)),
                &MaybeRelocatable::from(Felt::one()),
=======
                &MaybeRelocatable::from((1, 2)),
                &MaybeRelocatable::from(Felt252::one()),
>>>>>>> 29e5580d
            )
            .unwrap();
        memory
            .insert(Relocatable::from((1, 1)), &MaybeRelocatable::from((1, 0)))
            .unwrap();
        let mem = memory![((1, 2), 1), ((1, 1), (1, 0))];
        assert_eq!(memory.data, mem.data);
    }

    #[test]
    #[cfg_attr(target_arch = "wasm32", wasm_bindgen_test)]
    fn check_memory_macro_test() {
        let mut memory = Memory::new();
        for _ in 0..2 {
            memory.data.push(Vec::new());
        }
        memory
            .insert(Relocatable::from((1, 1)), &MaybeRelocatable::from((1, 0)))
            .unwrap();

        memory
            .insert(
<<<<<<< HEAD
                Relocatable::from((1, 2)),
                &MaybeRelocatable::from(Felt::one()),
=======
                &MaybeRelocatable::from((1, 2)),
                &MaybeRelocatable::from(Felt252::one()),
>>>>>>> 29e5580d
            )
            .unwrap();

        check_memory![memory, ((1, 1), (1, 0)), ((1, 2), 1)];
    }

    #[test]
    #[cfg_attr(target_arch = "wasm32", wasm_bindgen_test)]
    fn check_memory_address_macro_test() {
        let mut memory = Memory::new();
        for _ in 0..2 {
            memory.data.push(Vec::new());
        }
        memory
            .insert(Relocatable::from((1, 1)), &MaybeRelocatable::from((1, 0)))
            .unwrap();

        memory
            .insert(
<<<<<<< HEAD
                Relocatable::from((1, 2)),
                &MaybeRelocatable::from(Felt::one()),
=======
                &MaybeRelocatable::from((1, 2)),
                &MaybeRelocatable::from(Felt252::one()),
>>>>>>> 29e5580d
            )
            .unwrap();

        check_memory_address!(memory, (1, 1), (1, 0));
        check_memory_address!(memory, (1, 2), 1);
    }

    #[test]
    #[cfg_attr(target_arch = "wasm32", wasm_bindgen_test)]
    fn create_run_context() {
        let mut vm = vm!();
        run_context!(vm, 2, 6, 10);

        assert_eq!(vm.run_context.pc, Relocatable::from((0, 2)));
        assert_eq!(vm.run_context.ap, 6);
        assert_eq!(vm.run_context.fp, 10);
    }

    #[test]
    #[cfg_attr(target_arch = "wasm32", wasm_bindgen_test)]
    fn assert_trace() {
        let trace = vec![
            TraceEntry {
                pc: Relocatable {
                    segment_index: 1,
                    offset: 2,
                },
                ap: Relocatable {
                    segment_index: 3,
                    offset: 7,
                },
                fp: Relocatable {
                    segment_index: 4,
                    offset: 1,
                },
            },
            TraceEntry {
                pc: Relocatable {
                    segment_index: 7,
                    offset: 5,
                },
                ap: Relocatable {
                    segment_index: 4,
                    offset: 1,
                },
                fp: Relocatable {
                    segment_index: 7,
                    offset: 0,
                },
            },
            TraceEntry {
                pc: Relocatable {
                    segment_index: 4,
                    offset: 9,
                },
                ap: Relocatable {
                    segment_index: 5,
                    offset: 5,
                },
                fp: Relocatable {
                    segment_index: 3,
                    offset: 7,
                },
            },
        ];
        trace_check!(
            trace,
            [
                ((1, 2), (3, 7), (4, 1)),
                ((7, 5), (4, 1), (7, 0)),
                ((4, 9), (5, 5), (3, 7))
            ]
        );
    }

    #[test]
    #[cfg_attr(target_arch = "wasm32", wasm_bindgen_test)]
    fn test_non_continuous_ids_data() {
        let ids_data_macro = non_continuous_ids_data![("a", -2), ("", -6)];
        let ids_data_verbose = HashMap::from([
            ("a".to_string(), HintReference::new_simple(-2)),
            ("".to_string(), HintReference::new_simple(-6)),
        ]);
        assert_eq!(ids_data_macro, ids_data_verbose);
    }

    #[test]
    #[cfg_attr(target_arch = "wasm32", wasm_bindgen_test)]
    fn run_hint_alloc() {
        let hint_code = "memory[ap] = segments.add()";
        let mut vm = vm!();
        add_segments!(vm, 1);
        assert_matches::assert_matches!(run_hint!(vm, HashMap::new(), hint_code), Ok(()));
        //A segment is added
        assert_eq!(vm.segments.memory.data.len(), 2);
    }

    #[test]
    #[cfg_attr(target_arch = "wasm32", wasm_bindgen_test)]
    fn check_scope_test_pass() {
        let mut exec_scopes = ExecutionScopes::new();
        exec_scopes.assign_or_update_variable("a", any_box!(String::from("Hello")));
        exec_scopes.assign_or_update_variable(
            "",
            any_box!(Rc::new(RefCell::new(HashMap::<usize, Vec<usize>>::new()))),
        );
        exec_scopes.assign_or_update_variable("c", any_box!(vec![1, 2, 3, 4]));
        check_scope!(
            &exec_scopes,
            [
                ("a", String::from("Hello")),
                (
                    "",
                    Rc::new(RefCell::new(HashMap::<usize, Vec<usize>>::new()))
                ),
                ("c", vec![1, 2, 3, 4])
            ]
        );
    }

    #[test]
    #[should_panic]
    fn check_scope_test_fail() {
        let mut exec_scopes = ExecutionScopes::new();
        exec_scopes.assign_or_update_variable("a", any_box!(String::from("Hello")));
        exec_scopes.assign_or_update_variable(
            "",
            any_box!(Rc::new(RefCell::new(HashMap::<usize, Vec<usize>>::new()))),
        );
        exec_scopes.assign_or_update_variable("c", any_box!(vec![1, 2, 3, 4]));
        check_scope!(
            &exec_scopes,
            [
                ("a", String::from("Hello")),
                (
                    "",
                    Rc::new(RefCell::new(HashMap::<usize, Vec<usize>>::new()))
                ),
                ("c", vec![1, 2, 3, 5])
            ]
        );
    }

    #[test]
    #[cfg_attr(target_arch = "wasm32", wasm_bindgen_test)]
    fn scope_macro_test() {
        let scope_from_macro = scope![("a", Felt252::one())];
        let mut scope_verbose = ExecutionScopes::new();
        scope_verbose.assign_or_update_variable("a", any_box!(Felt252::one()));
        assert_eq!(scope_from_macro.data.len(), scope_verbose.data.len());
        assert_eq!(scope_from_macro.data[0].len(), scope_verbose.data[0].len());
        assert_eq!(
            scope_from_macro.data[0].get("a").unwrap().downcast_ref(),
            Some(&Felt252::one())
        );
    }

    #[test]
    #[cfg_attr(target_arch = "wasm32", wasm_bindgen_test)]
    fn check_dictionary_pass() {
        let mut tracker = DictTracker::new_empty(relocatable!(2, 0));
        tracker.insert_value(
            &MaybeRelocatable::from(Felt252::new(5)),
            &MaybeRelocatable::from(Felt252::new(10)),
        );
        let mut dict_manager = DictManager::new();
        dict_manager.trackers.insert(2, tracker);
        let mut exec_scopes = ExecutionScopes::new();
        exec_scopes.assign_or_update_variable(
            "dict_manager",
            any_box!(Rc::new(RefCell::new(dict_manager))),
        );
        check_dictionary!(&exec_scopes, 2, (5, 10));
    }

    #[test]
    #[should_panic]
    fn check_dictionary_fail() {
        let mut tracker = DictTracker::new_empty(relocatable!(2, 0));
        tracker.insert_value(
            &MaybeRelocatable::from(Felt252::new(5)),
            &MaybeRelocatable::from(Felt252::new(10)),
        );
        let mut dict_manager = DictManager::new();
        dict_manager.trackers.insert(2, tracker);
        let mut exec_scopes = ExecutionScopes::new();
        exec_scopes.assign_or_update_variable(
            "dict_manager",
            any_box!(Rc::new(RefCell::new(dict_manager))),
        );
        check_dictionary!(&exec_scopes, 2, (5, 11));
    }

    #[test]
    #[cfg_attr(target_arch = "wasm32", wasm_bindgen_test)]
    fn check_dict_ptr_pass() {
        let tracker = DictTracker::new_empty(relocatable!(2, 0));
        let mut dict_manager = DictManager::new();
        dict_manager.trackers.insert(2, tracker);
        let mut exec_scopes = ExecutionScopes::new();
        exec_scopes.assign_or_update_variable(
            "dict_manager",
            any_box!(Rc::new(RefCell::new(dict_manager))),
        );
        check_dict_ptr!(&exec_scopes, 2, (2, 0));
    }

    #[test]
    #[should_panic]
    fn check_dict_ptr_fail() {
        let tracker = DictTracker::new_empty(relocatable!(2, 0));
        let mut dict_manager = DictManager::new();
        dict_manager.trackers.insert(2, tracker);
        let mut exec_scopes = ExecutionScopes::new();
        exec_scopes.assign_or_update_variable(
            "dict_manager",
            any_box!(Rc::new(RefCell::new(dict_manager))),
        );
        check_dict_ptr!(&exec_scopes, 2, (3, 0));
    }

    #[test]
    #[cfg_attr(target_arch = "wasm32", wasm_bindgen_test)]
    fn dict_manager_macro() {
        let tracker = DictTracker::new_empty(relocatable!(2, 0));
        let mut dict_manager = DictManager::new();
        dict_manager.trackers.insert(2, tracker);
        let mut exec_scopes = ExecutionScopes::new();
        dict_manager!(exec_scopes, 2);
        assert_matches::assert_matches!(
            exec_scopes.get_dict_manager(),
            Ok(x) if x == Rc::new(RefCell::new(dict_manager))
        );
    }

    #[test]
    #[cfg_attr(target_arch = "wasm32", wasm_bindgen_test)]
    fn dict_manager_default_macro() {
        let tracker = DictTracker::new_default_dict(
            relocatable!(2, 0),
            &MaybeRelocatable::from(Felt252::new(17)),
            None,
        );
        let mut dict_manager = DictManager::new();
        dict_manager.trackers.insert(2, tracker);
        let mut exec_scopes = ExecutionScopes::new();
        dict_manager_default!(exec_scopes, 2, 17);
        assert_matches::assert_matches!(
            exec_scopes.get_dict_manager(),
            Ok(x) if x == Rc::new(RefCell::new(dict_manager))
        );
    }

    #[test]
    #[cfg_attr(target_arch = "wasm32", wasm_bindgen_test)]
    fn data_vec_test() {
        let data = vec_data!((1), ((2, 2)), (("49128305", 10)), (("3b6f00a9", 16)));
        assert_eq!(data[0], mayberelocatable!(1));
        assert_eq!(data[1], mayberelocatable!(2, 2));
        assert_eq!(data[2], mayberelocatable!(49128305));
        assert_eq!(data[3], mayberelocatable!(997130409));
    }
    #[test]
    #[cfg_attr(target_arch = "wasm32", wasm_bindgen_test)]
    fn from_relocatable_to_indexes_test() {
        let reloc_1 = relocatable!(1, 5);
        let reloc_2 = relocatable!(0, 5);
        let reloc_3 = relocatable!(-1, 5);
        assert_eq!((1, 5), from_relocatable_to_indexes(reloc_1));
        assert_eq!((0, 5), from_relocatable_to_indexes(reloc_2));
        assert_eq!((0, 5), from_relocatable_to_indexes(reloc_3));
    }

    #[test]
    #[cfg_attr(target_arch = "wasm32", wasm_bindgen_test)]
    fn program_macro() {
        let program = Program {
            builtins: Vec::new(),
            prime: "0x800000000000011000000000000000000000000000000000000000000000001".to_string(),
            data: Vec::new(),
            constants: HashMap::new(),
            main: None,
            start: None,
            end: None,
            hints: HashMap::new(),
            reference_manager: ReferenceManager {
                references: Vec::new(),
            },
            identifiers: HashMap::new(),
            error_message_attributes: Vec::new(),
            instruction_locations: None,
        };

        assert_eq!(program, program!())
    }

    #[test]
    #[cfg_attr(target_arch = "wasm32", wasm_bindgen_test)]
    fn program_macro_with_builtin() {
        let program = Program {
            builtins: vec![BuiltinName::range_check],
            prime: "0x800000000000011000000000000000000000000000000000000000000000001".to_string(),
            data: Vec::new(),
            constants: HashMap::new(),
            main: None,
            start: None,
            end: None,
            hints: HashMap::new(),
            reference_manager: ReferenceManager {
                references: Vec::new(),
            },
            identifiers: HashMap::new(),
            error_message_attributes: Vec::new(),
            instruction_locations: None,
        };

        assert_eq!(program, program![BuiltinName::range_check])
    }

    #[test]
    #[cfg_attr(target_arch = "wasm32", wasm_bindgen_test)]
    fn program_macro_custom_definition() {
        let program = Program {
            builtins: vec![BuiltinName::range_check],
            prime: "0x800000000000011000000000000000000000000000000000000000000000001".to_string(),
            data: Vec::new(),
            constants: HashMap::new(),
            main: Some(2),
            start: None,
            end: None,
            hints: HashMap::new(),
            reference_manager: ReferenceManager {
                references: Vec::new(),
            },
            identifiers: HashMap::new(),
            error_message_attributes: Vec::new(),
            instruction_locations: None,
        };

        assert_eq!(
            program,
            program!(builtins = vec![BuiltinName::range_check], main = Some(2),)
        )
    }
}<|MERGE_RESOLUTION|>--- conflicted
+++ resolved
@@ -564,13 +564,8 @@
         }
         memory
             .insert(
-<<<<<<< HEAD
                 Relocatable::from((1, 2)),
-                &MaybeRelocatable::from(Felt::one()),
-=======
-                &MaybeRelocatable::from((1, 2)),
                 &MaybeRelocatable::from(Felt252::one()),
->>>>>>> 29e5580d
             )
             .unwrap();
         memory
@@ -593,13 +588,8 @@
 
         memory
             .insert(
-<<<<<<< HEAD
                 Relocatable::from((1, 2)),
-                &MaybeRelocatable::from(Felt::one()),
-=======
-                &MaybeRelocatable::from((1, 2)),
                 &MaybeRelocatable::from(Felt252::one()),
->>>>>>> 29e5580d
             )
             .unwrap();
 
@@ -619,13 +609,8 @@
 
         memory
             .insert(
-<<<<<<< HEAD
                 Relocatable::from((1, 2)),
-                &MaybeRelocatable::from(Felt::one()),
-=======
-                &MaybeRelocatable::from((1, 2)),
                 &MaybeRelocatable::from(Felt252::one()),
->>>>>>> 29e5580d
             )
             .unwrap();
 

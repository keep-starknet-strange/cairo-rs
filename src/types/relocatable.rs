use crate::vm::errors::{memory_errors::MemoryError, vm_errors::VirtualMachineError};
use num_bigint::BigInt;
use num_integer::Integer;
use num_traits::{FromPrimitive, Signed, ToPrimitive};

#[derive(Eq, Hash, PartialEq, Clone, Debug)]
pub struct Relocatable {
    pub segment_index: usize,
    pub offset: usize,
}

#[derive(Eq, Hash, PartialEq, Clone, Debug)]
pub enum MaybeRelocatable {
    RelocatableValue(Relocatable),
    Int(BigInt),
}

impl From<(usize, usize)> for Relocatable {
    fn from(index_offset: (usize, usize)) -> Self {
        Relocatable {
            segment_index: index_offset.0,
            offset: index_offset.1,
        }
    }
}

impl From<(usize, usize)> for MaybeRelocatable {
    fn from(index_offset: (usize, usize)) -> Self {
        MaybeRelocatable::RelocatableValue(Relocatable::from(index_offset))
    }
}

impl From<BigInt> for MaybeRelocatable {
    fn from(num: BigInt) -> Self {
        MaybeRelocatable::Int(num)
    }
}

impl MaybeRelocatable {
    ///Adds a bigint to self, then performs mod prime
    pub fn add_int_mod(
        &self,
        other: &BigInt,
        prime: &BigInt,
    ) -> Result<MaybeRelocatable, VirtualMachineError> {
        match *self {
            MaybeRelocatable::Int(ref value) => {
                Ok(MaybeRelocatable::Int((value + other).mod_floor(prime)))
            }
            MaybeRelocatable::RelocatableValue(ref rel) => {
                let mut big_offset = rel.offset + other;
                assert!(
                    !big_offset.is_negative(),
                    "Address offsets cant be negative"
                );
                big_offset = big_offset.mod_floor(prime);
                let new_offset = match big_offset.to_usize() {
                    Some(usize) => usize,
                    None => return Err(VirtualMachineError::OffsetExeeded(big_offset)),
                };
                Ok(MaybeRelocatable::RelocatableValue(Relocatable {
                    segment_index: rel.segment_index,
                    offset: new_offset,
                }))
            }
        }
    }
    ///Adds a usize to self, then performs mod prime if prime is given
    pub fn add_usize_mod(&self, other: usize, prime: Option<BigInt>) -> MaybeRelocatable {
        match *self {
            MaybeRelocatable::Int(ref value) => {
                let mut num = value + other;
                if let Some(num_prime) = prime {
                    num = num.mod_floor(&num_prime);
                }
                MaybeRelocatable::Int(num)
            }
            MaybeRelocatable::RelocatableValue(ref rel) => {
                let new_offset = rel.offset + other;
                MaybeRelocatable::RelocatableValue(Relocatable {
                    segment_index: rel.segment_index,
                    offset: new_offset,
                })
            }
        }
    }

    ///Adds a MaybeRelocatable to self, then performs mod prime
    /// Cant add two relocatable values
    pub fn add_mod(
        &self,
        other: &MaybeRelocatable,
        prime: &BigInt,
    ) -> Result<MaybeRelocatable, VirtualMachineError> {
        match (self, other) {
            (&MaybeRelocatable::Int(ref num_a_ref), MaybeRelocatable::Int(num_b)) => {
                let num_a = Clone::clone(num_a_ref);
                Ok(MaybeRelocatable::Int((num_a + num_b).mod_floor(prime)))
            }
            (&MaybeRelocatable::RelocatableValue(_), &MaybeRelocatable::RelocatableValue(_)) => {
                Err(VirtualMachineError::RelocatableAdd)
            }
            (&MaybeRelocatable::RelocatableValue(ref rel), &MaybeRelocatable::Int(ref num_ref))
            | (&MaybeRelocatable::Int(ref num_ref), &MaybeRelocatable::RelocatableValue(ref rel)) =>
            {
                let big_offset: BigInt = (num_ref + rel.offset).mod_floor(prime);
                let new_offset = match big_offset.to_usize() {
                    Some(usize) => usize,
                    None => return Err(VirtualMachineError::OffsetExeeded(big_offset)),
                };
                Ok(MaybeRelocatable::RelocatableValue(Relocatable {
                    segment_index: rel.segment_index,
                    offset: new_offset,
                }))
            }
        }
    }
    ///Substracts two MaybeRelocatable values and returns the result as a MaybeRelocatable value.
    /// Only values of the same type may be substracted.
    /// Relocatable values can only be substracted if they belong to the same segment.
    pub fn sub(
        &self,
        other: &MaybeRelocatable,
        prime: &BigInt,
    ) -> Result<MaybeRelocatable, VirtualMachineError> {
        match (self, other) {
            (&MaybeRelocatable::Int(ref num_a), &MaybeRelocatable::Int(ref num_b)) => {
                Ok(MaybeRelocatable::Int((num_a - num_b).mod_floor(prime)))
            }
            (
                MaybeRelocatable::RelocatableValue(rel_a),
                MaybeRelocatable::RelocatableValue(rel_b),
            ) => {
                if rel_a.segment_index == rel_b.segment_index {
                    return Ok(MaybeRelocatable::RelocatableValue(Relocatable {
                        segment_index: rel_a.segment_index,
                        offset: rel_a.offset - rel_b.offset,
                    }));
                }
                Err(VirtualMachineError::DiffIndexSub)
            }
            _ => Err(VirtualMachineError::NotImplemented),
        }
    }

<<<<<<< HEAD
    /// Performs integer division and module on a MaybeRelocatable::Int by another
    /// MaybeRelocatable::Int and returns the quotient and reminder.
    pub fn divmod(
        &self,
        other: &MaybeRelocatable,
    ) -> Result<(MaybeRelocatable, MaybeRelocatable), VirtualMachineError> {
        match (self, other) {
            (&MaybeRelocatable::Int(ref val), &MaybeRelocatable::Int(ref div)) => Ok((
                MaybeRelocatable::from(val.clone() / div.clone()),
                MaybeRelocatable::from(val % div),
            )),
=======
    /// Performs mod floor for a MaybeRelocatable::Int with BigInt
    pub fn mod_floor(&self, other: &BigInt) -> Result<MaybeRelocatable, VirtualMachineError> {
        match self {
            MaybeRelocatable::Int(value) => Ok(MaybeRelocatable::Int(value.mod_floor(other))),
>>>>>>> 53465474
            _ => Err(VirtualMachineError::NotImplemented),
        }
    }
}

///Turns a MaybeRelocatable into a BigInt value
/// If the value is an Int, it will extract the BigInt value from it
/// If the value is Relocatable, it will relocate it using the relocation_table
pub fn relocate_value(
    value: MaybeRelocatable,
    relocation_table: &Vec<usize>,
) -> Result<BigInt, MemoryError> {
    match value {
        MaybeRelocatable::Int(num) => Ok(num),
        MaybeRelocatable::RelocatableValue(relocatable) => {
            if relocation_table.len() <= relocatable.segment_index {
                return Err(MemoryError::Relocation);
            }
            match BigInt::from_usize(
                relocation_table[relocatable.segment_index] + relocatable.offset,
            ) {
                None => Err(MemoryError::Relocation),
                Some(relocated_value) => Ok(relocated_value),
            }
        }
    }
}

#[cfg(test)]
mod tests {
    use super::*;
    use crate::bigint;
    use crate::bigint_str;
    use crate::relocatable;
    use num_bigint::BigInt;
    use num_bigint::Sign;
    use num_traits::FromPrimitive;

    #[test]
    fn add_bigint_to_int() {
        let addr = MaybeRelocatable::from(bigint!(7));
        let added_addr = addr.add_int_mod(&bigint!(2), &bigint!(17));
        assert_eq!(Ok(MaybeRelocatable::Int(bigint!(9))), added_addr);
    }

    #[test]
    fn add_usize_to_int() {
        let addr = MaybeRelocatable::from(bigint!(7));
        let added_addr = addr.add_usize_mod(2, Some(bigint!(17)));
        assert_eq!(MaybeRelocatable::Int(bigint!(9)), added_addr);
    }

    #[test]
    fn add_bigint_to_relocatable() {
        let addr = MaybeRelocatable::RelocatableValue(relocatable!(7, 65));
        let added_addr = addr.add_int_mod(&bigint!(2), &bigint!(121));
        assert_eq!(Ok(MaybeRelocatable::from((7, 67))), added_addr);
    }

    #[test]
    fn add_int_mod_offset_exceeded() {
        let addr = MaybeRelocatable::from((0, 0));
        let error = addr.add_int_mod(
            &bigint_str!(b"18446744073709551616"),
            &bigint_str!(b"18446744073709551617"),
        );
        assert_eq!(
            error,
            Err(VirtualMachineError::OffsetExeeded(bigint_str!(
                b"18446744073709551616"
            )))
        );
        assert_eq!(
            error.unwrap_err().to_string(),
            "Offset 18446744073709551616 exeeds maximum offset value"
        );
    }

    #[test]
    fn add_usize_to_relocatable() {
        let addr = MaybeRelocatable::RelocatableValue(relocatable!(7, 65));
        let added_addr = addr.add_int_mod(&bigint!(2), &bigint!(121));
        assert_eq!(Ok(MaybeRelocatable::from((7, 67))), added_addr);
    }

    #[test]
    fn add_bigint_to_int_prime_mod() {
        let addr = MaybeRelocatable::Int(BigInt::new(
            Sign::Plus,
            vec![
                43680, 0, 0, 0, 0, 0, 0, 2013265920, 4294967289, 4294967295, 4294967295,
                4294967295, 4294967295, 4294967295, 4294967295, 1048575,
            ],
        ));
        let added_addr = addr.add_int_mod(
            &bigint!(1),
            &BigInt::new(
                Sign::Plus,
                vec![
                    4294967089, 4294967295, 4294967295, 4294967295, 4294967295, 4294967295,
                    4294967295, 67108863,
                ],
            ),
        );
        assert_eq!(Ok(MaybeRelocatable::Int(bigint!(4))), added_addr);
    }

    #[test]
    fn add_bigint_to_relocatable_prime() {
        let addr = MaybeRelocatable::RelocatableValue(relocatable!(1, 9));
        let added_addr = addr.add_int_mod(
            &BigInt::new(Sign::Plus, vec![1, 0, 0, 0, 0, 0, 17, 134217728]),
            &BigInt::new(Sign::Plus, vec![1, 0, 0, 0, 0, 0, 17, 134217728]),
        );
        assert_eq!(
            Ok(MaybeRelocatable::RelocatableValue(relocatable!(1, 9))),
            added_addr
        );
    }

    #[test]
    fn add_int_to_int() {
        let addr_a = &MaybeRelocatable::from(bigint!(7));
        let addr_b = &MaybeRelocatable::from(bigint!(17));
        let added_addr = addr_a.add_mod(addr_b, &bigint!(71));
        assert_eq!(Ok(MaybeRelocatable::from(bigint!(24))), added_addr);
    }

    #[test]
    fn add_int_to_int_prime() {
        let addr_a = &MaybeRelocatable::Int(BigInt::new(
            Sign::Plus,
            vec![1, 0, 0, 0, 0, 0, 17, 134217728],
        ));
        let addr_b = &MaybeRelocatable::from(bigint!(17));
        let added_addr = addr_a.add_mod(
            addr_b,
            &BigInt::new(Sign::Plus, vec![1, 0, 0, 0, 0, 0, 17, 134217728]),
        );
        assert_eq!(Ok(MaybeRelocatable::from(bigint!(17))), added_addr);
    }

    #[test]
    fn add_relocatable_to_relocatable_should_fail() {
        let addr_a = &MaybeRelocatable::from((7, 5));
        let addr_b = &MaybeRelocatable::RelocatableValue(relocatable!(7, 10));
        let error = addr_a.add_mod(addr_b, &bigint!(17));
        assert_eq!(error, Err(VirtualMachineError::RelocatableAdd));
        assert_eq!(
            error.unwrap_err().to_string(),
            "Cannot add two relocatable values"
        );
    }

    #[test]
    fn add_int_to_relocatable() {
        let addr_a = &MaybeRelocatable::from((7, 7));
        let addr_b = &MaybeRelocatable::from(bigint!(10));
        let added_addr = addr_a.add_mod(addr_b, &bigint!(21));
        assert_eq!(
            Ok(MaybeRelocatable::RelocatableValue(relocatable!(7, 17))),
            added_addr
        );
    }

    #[test]
    fn add_relocatable_to_int() {
        let addr_a = &MaybeRelocatable::from(bigint!(10));
        let addr_b = &MaybeRelocatable::RelocatableValue(relocatable!(7, 7));
        let added_addr = addr_a.add_mod(addr_b, &bigint!(21));
        assert_eq!(
            Ok(MaybeRelocatable::RelocatableValue(relocatable!(7, 17))),
            added_addr
        );
    }

    #[test]
    fn add_int_to_relocatable_prime() {
        let addr_a = &MaybeRelocatable::from((7, 14));
        let addr_b = &MaybeRelocatable::Int(BigInt::new(
            Sign::Plus,
            vec![1, 0, 0, 0, 0, 0, 17, 134217728],
        ));
        let added_addr = addr_a.add_mod(
            addr_b,
            &BigInt::new(Sign::Plus, vec![1, 0, 0, 0, 0, 0, 17, 134217728]),
        );
        assert_eq!(
            Ok(MaybeRelocatable::RelocatableValue(relocatable!(7, 14))),
            added_addr
        );
    }

    #[test]
    fn add_int_rel_int_offset_exceeded() {
        let addr = MaybeRelocatable::from((0, 0));
        let error = addr.add_mod(
            &MaybeRelocatable::from(bigint_str!(b"18446744073709551616")),
            &bigint_str!(b"18446744073709551617"),
        );
        assert_eq!(
            error,
            Err(VirtualMachineError::OffsetExeeded(bigint_str!(
                b"18446744073709551616"
            )))
        );
    }

    #[test]
    fn add_int_int_rel_offset_exceeded() {
        let addr = MaybeRelocatable::Int(bigint_str!(b"18446744073709551616"));
        let relocatable = Relocatable {
            offset: 0,
            segment_index: 0,
        };
        let error = addr.add_mod(
            &MaybeRelocatable::RelocatableValue(relocatable),
            &bigint_str!(b"18446744073709551617"),
        );
        assert_eq!(
            error,
            Err(VirtualMachineError::OffsetExeeded(bigint_str!(
                b"18446744073709551616"
            )))
        );
    }

    #[test]
    fn sub_int_from_int() {
        let addr_a = &MaybeRelocatable::from(bigint!(7));
        let addr_b = &MaybeRelocatable::from(bigint!(5));
        let sub_addr = addr_a.sub(addr_b, &bigint!(23));
        assert_eq!(Ok(MaybeRelocatable::from(bigint!(2))), sub_addr);
    }

    #[test]
    fn sub_relocatable_from_relocatable_same_offset() {
        let addr_a = &MaybeRelocatable::from((7, 17));
        let addr_b = &MaybeRelocatable::from((7, 7));
        let sub_addr = addr_a.sub(addr_b, &bigint!(23));
        assert_eq!(
            Ok(MaybeRelocatable::RelocatableValue(relocatable!(7, 10))),
            sub_addr
        );
    }

    #[test]
    fn sub_relocatable_from_relocatable_diff_offset() {
        let addr_a = &MaybeRelocatable::from((7, 17));
        let addr_b = &MaybeRelocatable::from((8, 7));
        let error = addr_a.sub(addr_b, &bigint!(23));
        assert_eq!(error, Err(VirtualMachineError::DiffIndexSub));
        assert_eq!(
            error.unwrap_err().to_string(),
            "Can only subtract two relocatable values of the same segment"
        );
    }

    #[test]
    fn sub_int_addr_ref_from_relocatable_addr_ref() {
        let addr_a = &MaybeRelocatable::from((7, 17));
        let addr_b = &MaybeRelocatable::from(bigint!(5));
        let error = addr_a.sub(addr_b, &bigint!(23));
        assert_eq!(error, Err(VirtualMachineError::NotImplemented));
        assert_eq!(error.unwrap_err().to_string(), "This is not implemented");
    }

    #[test]
<<<<<<< HEAD
    fn divmod_working() {
        let value = &MaybeRelocatable::from(bigint!(10));
        let div = &MaybeRelocatable::from(bigint!(3));
        let (q, r) = value.divmod(div).expect("Unexpected error in divmod");
        assert_eq!(q, MaybeRelocatable::from(bigint!(3)));
        assert_eq!(r, MaybeRelocatable::from(bigint!(1)));
    }

    #[test]
    fn divmod_bad_type() {
        let value = &MaybeRelocatable::from(bigint!(10));
        let div = &MaybeRelocatable::from((2, 7));
        assert_eq!(value.divmod(div), Err(VirtualMachineError::NotImplemented));
=======
    fn mod_floor_int() {
        let num = MaybeRelocatable::Int(bigint!(7));
        let div = bigint!(5);
        let expected_rem = MaybeRelocatable::Int(bigint!(2));
        assert_eq!(num.mod_floor(&div), Ok(expected_rem));
>>>>>>> 53465474
    }

    #[test]
    fn relocate_relocatable_value() {
        let value = MaybeRelocatable::from((2, 7));
        let relocation_table = vec![1, 2, 5];
        assert_eq!(relocate_value(value, &relocation_table), Ok(bigint!(12)));
    }

    #[test]
    fn relocate_int_value() {
        let value = MaybeRelocatable::from(bigint!(7));
        let relocation_table = vec![1, 2, 5];
        assert_eq!(relocate_value(value, &relocation_table), Ok(bigint!(7)));
    }

    #[test]
    fn relocate_relocatable_value_no_relocation() {
        let value = MaybeRelocatable::from((2, 7));
        let relocation_table = vec![1, 2];
        assert_eq!(
            relocate_value(value, &relocation_table),
            Err(MemoryError::Relocation)
        );
    }
}<|MERGE_RESOLUTION|>--- conflicted
+++ resolved
@@ -143,7 +143,14 @@
         }
     }
 
-<<<<<<< HEAD
+    /// Performs mod floor for a MaybeRelocatable::Int with BigInt
+    pub fn mod_floor(&self, other: &BigInt) -> Result<MaybeRelocatable, VirtualMachineError> {
+        match self {
+            MaybeRelocatable::Int(value) => Ok(MaybeRelocatable::Int(value.mod_floor(other))),
+            _ => Err(VirtualMachineError::NotImplemented),
+        }
+    }
+
     /// Performs integer division and module on a MaybeRelocatable::Int by another
     /// MaybeRelocatable::Int and returns the quotient and reminder.
     pub fn divmod(
@@ -151,16 +158,10 @@
         other: &MaybeRelocatable,
     ) -> Result<(MaybeRelocatable, MaybeRelocatable), VirtualMachineError> {
         match (self, other) {
-            (&MaybeRelocatable::Int(ref val), &MaybeRelocatable::Int(ref div)) => Ok((
-                MaybeRelocatable::from(val.clone() / div.clone()),
-                MaybeRelocatable::from(val % div),
+            (&MaybeRelocatable::Int(val), &MaybeRelocatable::Int(div)) => Ok((
+                MaybeRelocatable::from(val / div),
+                MaybeRelocatable::from(val.mod_floor(div)),
             )),
-=======
-    /// Performs mod floor for a MaybeRelocatable::Int with BigInt
-    pub fn mod_floor(&self, other: &BigInt) -> Result<MaybeRelocatable, VirtualMachineError> {
-        match self {
-            MaybeRelocatable::Int(value) => Ok(MaybeRelocatable::Int(value.mod_floor(other))),
->>>>>>> 53465474
             _ => Err(VirtualMachineError::NotImplemented),
         }
     }
@@ -429,7 +430,6 @@
     }
 
     #[test]
-<<<<<<< HEAD
     fn divmod_working() {
         let value = &MaybeRelocatable::from(bigint!(10));
         let div = &MaybeRelocatable::from(bigint!(3));
@@ -443,13 +443,21 @@
         let value = &MaybeRelocatable::from(bigint!(10));
         let div = &MaybeRelocatable::from((2, 7));
         assert_eq!(value.divmod(div), Err(VirtualMachineError::NotImplemented));
-=======
+    }
+
+    #[test]
     fn mod_floor_int() {
         let num = MaybeRelocatable::Int(bigint!(7));
         let div = bigint!(5);
         let expected_rem = MaybeRelocatable::Int(bigint!(2));
         assert_eq!(num.mod_floor(&div), Ok(expected_rem));
->>>>>>> 53465474
+    }
+
+    #[test]
+    fn mod_floor_bad_type() {
+        let value = &MaybeRelocatable::from((2, 7));
+        let div = bigint!(5);
+        assert_eq!(value.divmod(div), Err(VirtualMachineError::NotImplemented));
     }
 
     #[test]

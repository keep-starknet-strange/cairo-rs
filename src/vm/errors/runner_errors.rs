use crate::types::relocatable::MaybeRelocatable;
use std::fmt;

use super::memory_errors::MemoryError;

#[derive(Debug, PartialEq)]
pub enum RunnerError {
    NoExecBase,
    NoExecBaseForEntrypoint,
    NoProgBase,
    MissingMain,
    UninitializedBase,
<<<<<<< HEAD
    NumOutOfBounds,
    FoundNonInt,
    WriteFail,
=======
    MemoryValidationError(MemoryError),
    NonRelocatableAddress,
    FailedStringConversion,
    ExpectedInteger(MaybeRelocatable),
    MemoryGet(MaybeRelocatable),
>>>>>>> 722ca035
}

impl fmt::Display for RunnerError {
    fn fmt(&self, f: &mut fmt::Formatter) -> fmt::Result {
        match self {
            RunnerError::NoExecBase => {
                write!(f, "Can't initialize state without an execution base")
            }
            RunnerError::NoProgBase => write!(f, "Can't initialize state without a program base"),
            RunnerError::NoExecBaseForEntrypoint => write!(
                f,
                "Can't initialize the function entrypoint without an execution base"
            ),
            RunnerError::MissingMain => write!(f, "Missing main()"),
            RunnerError::UninitializedBase => write!(f, "Uninitialized self.base"),
<<<<<<< HEAD
            RunnerError::NumOutOfBounds => write!(
                f,
                "Range-check validation failed, number is out of valid range"
            ),
            RunnerError::FoundNonInt => write!(
                f,
                "Range-check validation failed, encountered non-int value"
            ),
            RunnerError::WriteFail => write!(f, "Failed to write program output"),
=======
            RunnerError::MemoryValidationError(error) => {
                write!(f, "Memory validation failed during VM initialization.")?;
                error.fmt(f)
            }
            RunnerError::NonRelocatableAddress => write!(f, "Memory addresses must be relocatable"),
            RunnerError::FailedStringConversion => {
                write!(f, "Failed to convert string to FieldElement")
            }

            RunnerError::ExpectedInteger(addr) => {
                write!(f, "Expected integer at address {:?}", addr)
            }

            RunnerError::MemoryGet(addr) => {
                write!(f, "Failed to retrieve value from address {:?}", addr)
            }
>>>>>>> 722ca035
        }
    }
}<|MERGE_RESOLUTION|>--- conflicted
+++ resolved
@@ -10,17 +10,12 @@
     NoProgBase,
     MissingMain,
     UninitializedBase,
-<<<<<<< HEAD
-    NumOutOfBounds,
-    FoundNonInt,
     WriteFail,
-=======
     MemoryValidationError(MemoryError),
     NonRelocatableAddress,
     FailedStringConversion,
     ExpectedInteger(MaybeRelocatable),
     MemoryGet(MaybeRelocatable),
->>>>>>> 722ca035
 }
 
 impl fmt::Display for RunnerError {
@@ -36,17 +31,7 @@
             ),
             RunnerError::MissingMain => write!(f, "Missing main()"),
             RunnerError::UninitializedBase => write!(f, "Uninitialized self.base"),
-<<<<<<< HEAD
-            RunnerError::NumOutOfBounds => write!(
-                f,
-                "Range-check validation failed, number is out of valid range"
-            ),
-            RunnerError::FoundNonInt => write!(
-                f,
-                "Range-check validation failed, encountered non-int value"
-            ),
             RunnerError::WriteFail => write!(f, "Failed to write program output"),
-=======
             RunnerError::MemoryValidationError(error) => {
                 write!(f, "Memory validation failed during VM initialization.")?;
                 error.fmt(f)
@@ -63,7 +48,6 @@
             RunnerError::MemoryGet(addr) => {
                 write!(f, "Failed to retrieve value from address {:?}", addr)
             }
->>>>>>> 722ca035
         }
     }
 }
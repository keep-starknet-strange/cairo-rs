--- conflicted
+++ resolved
@@ -138,17 +138,7 @@
         let mut cairo_args = Vec::new();
         for arg in args {
             if let Some(value) = arg.downcast_ref::<MaybeRelocatable>() {
-<<<<<<< HEAD
-                cairo_args.push(value.clone());
-=======
-                cairo_args.push(match value {
-                    MaybeRelocatable::RelocatableValue(value) => value.into(),
-                    MaybeRelocatable::Int(value) => {
-                        let value = value.mod_floor(vm.get_prime());
-                        value.into()
-                    }
-                });
->>>>>>> b445979b
+                cairo_args.push(value.into());
             } else if let Some(value) = arg.downcast_ref::<Vec<MaybeRelocatable>>() {
                 let value = value.iter().map(|x| x as &dyn Any).collect::<Vec<_>>();
                 cairo_args.extend(self.gen_typed_args(value, vm)?.into_iter());

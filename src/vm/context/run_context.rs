use crate::bigint;
use crate::types::instruction::{Instruction, Op1Addr, Register};
use crate::types::relocatable::MaybeRelocatable;
use crate::vm::errors::vm_errors::VirtualMachineError;
use num_bigint::BigInt;
use num_traits::cast::FromPrimitive;

pub struct RunContext {
    pub pc: MaybeRelocatable,
    pub ap: MaybeRelocatable,
    pub fp: MaybeRelocatable,
    pub prime: BigInt,
}

impl RunContext {
    pub fn compute_dst_addr(
        &self,
        instruction: &Instruction,
    ) -> Result<MaybeRelocatable, VirtualMachineError> {
        let base_addr = match instruction.dst_register {
            Register::AP => &self.ap,
            Register::FP => &self.fp,
        };
        base_addr.add_int_mod(instruction.off0.clone(), self.prime.clone())
    }

    pub fn compute_op0_addr(
        &self,
        instruction: &Instruction,
    ) -> Result<MaybeRelocatable, VirtualMachineError> {
        let base_addr = match instruction.op0_register {
            Register::AP => &self.ap,
            Register::FP => &self.fp,
        };
        base_addr.add_int_mod(instruction.off1.clone(), self.prime.clone())
    }

    pub fn compute_op1_addr(
        &self,
        instruction: &Instruction,
        op0: Option<&MaybeRelocatable>,
    ) -> Result<MaybeRelocatable, VirtualMachineError> {
        let base_addr = match instruction.op1_addr {
            Op1Addr::FP => &self.fp,
            Op1Addr::AP => &self.ap,
            Op1Addr::Imm => match instruction.off2 == bigint!(1) {
                true => &self.pc,
                false => return Err(VirtualMachineError::ImmShouldBe1),
            },
            Op1Addr::Op0 => match op0 {
                Some(addr) => {
                    return addr.add_int_mod(instruction.off2.clone(), self.prime.clone())
                }
                None => return Err(VirtualMachineError::UnknownOp0),
            },
        };
        base_addr.add_int_mod(instruction.off2.clone(), self.prime.clone())
    }
}

#[cfg(test)]
mod tests {
    use super::*;
    use crate::bigint;
    use crate::types::instruction::{ApUpdate, FpUpdate, Opcode, PcUpdate, Res};

    #[test]
    fn compute_dst_addr_for_ap_register() {
        let instruction = Instruction {
            off0: bigint!(1),
            off1: bigint!(2),
            off2: bigint!(3),
            imm: None,
            dst_register: Register::AP,
            op0_register: Register::FP,
            op1_addr: Op1Addr::AP,
            res: Res::Add,
            pc_update: PcUpdate::Regular,
            ap_update: ApUpdate::Regular,
            fp_update: FpUpdate::Regular,
            opcode: Opcode::NOp,
        };

        let run_context = RunContext {
            pc: MaybeRelocatable::from(bigint!(4)),
            ap: MaybeRelocatable::from(bigint!(5)),
            fp: MaybeRelocatable::from(bigint!(6)),
            prime: bigint!(39),
        };
        assert_eq!(
            Ok(MaybeRelocatable::Int(bigint!(6))),
            run_context.compute_dst_addr(&instruction)
        );
    }

    #[test]
    fn compute_dst_addr_for_fp_register() {
        let instruction = Instruction {
            off0: bigint!(1),
            off1: bigint!(2),
            off2: bigint!(3),
            imm: None,
            dst_register: Register::FP,
            op0_register: Register::AP,
            op1_addr: Op1Addr::AP,
            res: Res::Add,
            pc_update: PcUpdate::Regular,
            ap_update: ApUpdate::Regular,
            fp_update: FpUpdate::Regular,
            opcode: Opcode::NOp,
        };

        let run_context = RunContext {
            pc: MaybeRelocatable::from(bigint!(4)),
            ap: MaybeRelocatable::from(bigint!(5)),
            fp: MaybeRelocatable::from(bigint!(6)),
            prime: bigint!(39),
        };
        assert_eq!(
            Ok(MaybeRelocatable::Int(bigint!(7))),
            run_context.compute_dst_addr(&instruction)
        );
    }

    #[test]
    fn compute_op0_addr_for_ap_register() {
        let instruction = Instruction {
            off0: bigint!(1),
            off1: bigint!(2),
            off2: bigint!(3),
            imm: None,
            dst_register: Register::AP,
            op0_register: Register::AP,
            op1_addr: Op1Addr::AP,
            res: Res::Add,
            pc_update: PcUpdate::Regular,
            ap_update: ApUpdate::Regular,
            fp_update: FpUpdate::Regular,
            opcode: Opcode::NOp,
        };

        let run_context = RunContext {
            pc: MaybeRelocatable::from(bigint!(4)),
            ap: MaybeRelocatable::from(bigint!(5)),
            fp: MaybeRelocatable::from(bigint!(6)),
            prime: bigint!(39),
        };
        assert_eq!(
            Ok(MaybeRelocatable::Int(bigint!(7))),
            run_context.compute_op0_addr(&instruction)
        );
    }

    #[test]
    fn compute_op0_addr_for_fp_register() {
        let instruction = Instruction {
            off0: bigint!(1),
            off1: bigint!(2),
            off2: bigint!(3),
            imm: None,
            dst_register: Register::FP,
            op0_register: Register::FP,
            op1_addr: Op1Addr::AP,
            res: Res::Add,
            pc_update: PcUpdate::Regular,
            ap_update: ApUpdate::Regular,
            fp_update: FpUpdate::Regular,
            opcode: Opcode::NOp,
        };

        let run_context = RunContext {
            pc: MaybeRelocatable::from(bigint!(4)),
            ap: MaybeRelocatable::from(bigint!(5)),
            fp: MaybeRelocatable::from(bigint!(6)),
            prime: bigint!(39),
        };
        assert_eq!(
            Ok(MaybeRelocatable::Int(bigint!(8))),
            run_context.compute_op0_addr(&instruction)
        );
    }

    #[test]
    fn compute_op1_addr_for_fp_op1_addr() {
        let instruction = Instruction {
            off0: bigint!(1),
            off1: bigint!(2),
            off2: bigint!(3),
            imm: None,
            dst_register: Register::FP,
            op0_register: Register::AP,
            op1_addr: Op1Addr::FP,
            res: Res::Add,
            pc_update: PcUpdate::Regular,
            ap_update: ApUpdate::Regular,
            fp_update: FpUpdate::Regular,
            opcode: Opcode::NOp,
        };

        let run_context = RunContext {
            pc: MaybeRelocatable::from(bigint!(4)),
            ap: MaybeRelocatable::from(bigint!(5)),
            fp: MaybeRelocatable::from(bigint!(6)),
            prime: bigint!(39),
        };
        assert_eq!(
            Ok(MaybeRelocatable::Int(bigint!(9))),
            run_context.compute_op1_addr(&instruction, None)
        );
    }

    #[test]
    fn compute_op1_addr_for_ap_op1_addr() {
        let instruction = Instruction {
            off0: bigint!(1),
            off1: bigint!(2),
            off2: bigint!(3),
            imm: None,
            dst_register: Register::FP,
            op0_register: Register::AP,
            op1_addr: Op1Addr::AP,
            res: Res::Add,
            pc_update: PcUpdate::Regular,
            ap_update: ApUpdate::Regular,
            fp_update: FpUpdate::Regular,
            opcode: Opcode::NOp,
        };

        let run_context = RunContext {
            pc: MaybeRelocatable::from(bigint!(4)),
            ap: MaybeRelocatable::from(bigint!(5)),
            fp: MaybeRelocatable::from(bigint!(6)),
            prime: bigint!(39),
        };
        assert_eq!(
            Ok(MaybeRelocatable::Int(bigint!(8))),
            run_context.compute_op1_addr(&instruction, None)
        );
    }

    #[test]
    fn compute_op1_addr_for_imm_op1_addr_correct_off2() {
        let instruction = Instruction {
            off0: bigint!(1),
            off1: bigint!(2),
            off2: bigint!(1),
            imm: None,
            dst_register: Register::FP,
            op0_register: Register::AP,
            op1_addr: Op1Addr::Imm,
            res: Res::Add,
            pc_update: PcUpdate::Regular,
            ap_update: ApUpdate::Regular,
            fp_update: FpUpdate::Regular,
            opcode: Opcode::NOp,
        };

        let run_context = RunContext {
            pc: MaybeRelocatable::from(bigint!(4)),
            ap: MaybeRelocatable::from(bigint!(5)),
            fp: MaybeRelocatable::from(bigint!(6)),
            prime: bigint!(39),
        };
        assert_eq!(
            Ok(MaybeRelocatable::Int(bigint!(5))),
            run_context.compute_op1_addr(&instruction, None)
        );
    }

    #[test]
    fn compute_op1_addr_for_imm_op1_addr_incorrect_off2() {
        let instruction = Instruction {
            off0: bigint!(1),
            off1: bigint!(2),
            off2: bigint!(3),
            imm: None,
            dst_register: Register::FP,
            op0_register: Register::AP,
            op1_addr: Op1Addr::Imm,
            res: Res::Add,
            pc_update: PcUpdate::Regular,
            ap_update: ApUpdate::Regular,
            fp_update: FpUpdate::Regular,
            opcode: Opcode::NOp,
        };

        let run_context = RunContext {
            pc: MaybeRelocatable::from(bigint!(4)),
            ap: MaybeRelocatable::from(bigint!(5)),
            fp: MaybeRelocatable::from(bigint!(6)),
            prime: bigint!(39),
        };

        let error = run_context.compute_op1_addr(&instruction, None);
        assert_eq!(error, Err(VirtualMachineError::ImmShouldBe1));
        assert_eq!(
            error.unwrap_err().to_string(),
            "In immediate mode, off2 should be 1"
        );
    }

    #[test]
    fn compute_op1_addr_for_op0_op1_addr_with_op0() {
        let instruction = Instruction {
            off0: bigint!(1),
            off1: bigint!(2),
            off2: bigint!(1),
            imm: None,
            dst_register: Register::FP,
            op0_register: Register::AP,
            op1_addr: Op1Addr::Op0,
            res: Res::Add,
            pc_update: PcUpdate::Regular,
            ap_update: ApUpdate::Regular,
            fp_update: FpUpdate::Regular,
            opcode: Opcode::NOp,
        };

        let run_context = RunContext {
            pc: MaybeRelocatable::from(bigint!(4)),
            ap: MaybeRelocatable::from(bigint!(5)),
            fp: MaybeRelocatable::from(bigint!(6)),
            prime: bigint!(39),
        };

        let op0 = MaybeRelocatable::from(bigint!(7));
        assert_eq!(
            Ok(MaybeRelocatable::Int(bigint!(8))),
            run_context.compute_op1_addr(&instruction, Some(&op0))
        );
    }

    #[test]
    fn compute_op1_addr_for_op0_op1_addr_without_op0() {
        let instruction = Instruction {
            off0: bigint!(1),
            off1: bigint!(2),
            off2: bigint!(3),
            imm: None,
            dst_register: Register::FP,
            op0_register: Register::AP,
            op1_addr: Op1Addr::Op0,
            res: Res::Add,
            pc_update: PcUpdate::Regular,
            ap_update: ApUpdate::Regular,
            fp_update: FpUpdate::Regular,
            opcode: Opcode::NOp,
        };

        let run_context = RunContext {
            pc: MaybeRelocatable::from(bigint!(4)),
            ap: MaybeRelocatable::from(bigint!(5)),
            fp: MaybeRelocatable::from(bigint!(6)),
            prime: bigint!(39),
        };

        let error = run_context.compute_op1_addr(&instruction, None);
<<<<<<< HEAD

        assert_eq!(error, Err(VirtualMachineError::UnknownOp0));

=======
        assert_eq!(error, Err(VirtualMachineError::UnknownOp0));
>>>>>>> 3d0fe8f8
        assert_eq!(
            error.unwrap_err().to_string(),
            "op0 must be known in double dereference"
        );
    }
}<|MERGE_RESOLUTION|>--- conflicted
+++ resolved
@@ -355,13 +355,7 @@
         };
 
         let error = run_context.compute_op1_addr(&instruction, None);
-<<<<<<< HEAD
-
         assert_eq!(error, Err(VirtualMachineError::UnknownOp0));
-
-=======
-        assert_eq!(error, Err(VirtualMachineError::UnknownOp0));
->>>>>>> 3d0fe8f8
         assert_eq!(
             error.unwrap_err().to_string(),
             "op0 must be known in double dereference"

use std::collections::HashMap;

use num_bigint::BigInt;
use num_traits::ToPrimitive;

use crate::{
    bigint,
    serde::deserialize_program::ApTracking,
    types::{
        exec_scope::{ExecutionScopes, PyValueType},
        relocatable::MaybeRelocatable,
    },
    vm::{errors::vm_errors::VirtualMachineError, vm_core::VMProxy},
};

use super::{
    dict_hint_utils::DICT_ACCESS_SIZE,
    hint_utils::{
        get_int_from_scope, get_integer_from_var_name, get_list_from_scope,
        get_list_ref_from_scope, get_mut_list_ref_from_scope, get_ptr_from_var_name,
        get_range_check_builtin, get_relocatable_from_var_name, insert_int_into_scope,
<<<<<<< HEAD
        insert_integer_from_var_name, insert_list_into_scope,
=======
        insert_list_into_scope, insert_value_from_var_name,
>>>>>>> 7281369b
    },
};

fn get_access_indices(
<<<<<<< HEAD
    exec_scopes: &ExecutionScopes,
) -> Result<&HashMap<BigInt, Vec<BigInt>>, VirtualMachineError> {
    let mut access_indices: Option<&HashMap<BigInt, Vec<BigInt>>> = None;
    if let Some(variables) = exec_scopes.get_local_variables() {
=======
    vm: &mut VirtualMachine,
) -> Result<&HashMap<BigInt, Vec<BigInt>>, VirtualMachineError> {
    let mut access_indices: Option<&HashMap<BigInt, Vec<BigInt>>> = None;
    if let Some(variables) = vm.exec_scopes.get_local_variables() {
>>>>>>> 7281369b
        if let Some(PyValueType::KeyToListMap(py_access_indices)) = variables.get("access_indices")
        {
            access_indices = Some(py_access_indices);
        }
    }
    access_indices
        .ok_or_else(|| VirtualMachineError::VariableNotInScopeError("access_indices".to_string()))
}

/*Implements hint:
    current_access_indices = sorted(access_indices[key])[::-1]
    current_access_index = current_access_indices.pop()
    memory[ids.range_check_ptr] = current_access_index
*/
pub fn squash_dict_inner_first_iteration(
<<<<<<< HEAD
    vm_proxy: &mut VMProxy,
=======
    vm: &mut VirtualMachine,
>>>>>>> 7281369b
    ids: &HashMap<String, BigInt>,
    hint_ap_tracking: Option<&ApTracking>,
) -> Result<(), VirtualMachineError> {
    //Check that access_indices and key are in scope
<<<<<<< HEAD
    let key = get_int_from_scope(vm_proxy.exec_scopes, "key")?;
    let range_check_ptr =
        get_ptr_from_var_name("range_check_ptr", ids, vm_proxy, hint_ap_tracking)?;
    let access_indices = get_access_indices(vm_proxy.exec_scopes)?;
=======
    let key = get_int_from_scope(&vm.exec_scopes, "key")?;
    let range_check_ptr = get_ptr_from_var_name(
        "range_check_ptr",
        ids,
        &vm.memory,
        &vm.references,
        &vm.run_context,
        hint_ap_tracking,
    )?;
    let access_indices = get_access_indices(vm)?;
>>>>>>> 7281369b
    //Get current_indices from access_indices
    let mut current_access_indices = access_indices
        .get(&key)
        .ok_or_else(|| VirtualMachineError::NoKeyInAccessIndices(key.clone()))?
        .clone();
    current_access_indices.sort();
    current_access_indices.reverse();
    //Get current_access_index
    let first_val = current_access_indices
        .pop()
        .ok_or(VirtualMachineError::EmptyCurrentAccessIndices)?;
    //Store variables in scope
    insert_list_into_scope(
<<<<<<< HEAD
        vm_proxy.exec_scopes,
=======
        &mut vm.exec_scopes,
>>>>>>> 7281369b
        "current_access_indices",
        current_access_indices,
    );
    insert_int_into_scope(
<<<<<<< HEAD
        vm_proxy.exec_scopes,
=======
        &mut vm.exec_scopes,
>>>>>>> 7281369b
        "current_access_index",
        first_val.clone(),
    );
    //Insert current_accesss_index into range_check_ptr
<<<<<<< HEAD
    vm_proxy.memory.insert_integer(&range_check_ptr, first_val)
=======
    vm.memory.insert_value(&range_check_ptr, first_val)
>>>>>>> 7281369b
}

// Implements Hint: ids.should_skip_loop = 0 if current_access_indices else 1
pub fn squash_dict_inner_skip_loop(
<<<<<<< HEAD
    vm_proxy: &mut VMProxy,
=======
    vm: &mut VirtualMachine,
>>>>>>> 7281369b
    ids: &HashMap<String, BigInt>,
    hint_ap_tracking: Option<&ApTracking>,
) -> Result<(), VirtualMachineError> {
    //Check that current_access_indices is in scope
<<<<<<< HEAD
    let current_access_indices =
        get_list_from_scope(vm_proxy.exec_scopes, "current_access_indices")?;
=======
    let current_access_indices = get_list_from_scope(&vm.exec_scopes, "current_access_indices")?;
>>>>>>> 7281369b
    //Main Logic
    let should_skip_loop = if current_access_indices.is_empty() {
        bigint!(1)
    } else {
        bigint!(0)
    };
<<<<<<< HEAD
    insert_integer_from_var_name(
        "should_skip_loop",
        should_skip_loop,
        ids,
        vm_proxy,
=======
    insert_value_from_var_name(
        "should_skip_loop",
        should_skip_loop,
        ids,
        &mut vm.memory,
        &vm.references,
        &vm.run_context,
>>>>>>> 7281369b
        hint_ap_tracking,
    )
}

/*Implements Hint:
   new_access_index = current_access_indices.pop()
   ids.loop_temps.index_delta_minus1 = new_access_index - current_access_index - 1
   current_access_index = new_access_index
*/
pub fn squash_dict_inner_check_access_index(
<<<<<<< HEAD
    vm_proxy: &mut VMProxy,
=======
    vm: &mut VirtualMachine,
>>>>>>> 7281369b
    ids: &HashMap<String, BigInt>,
    hint_ap_tracking: Option<&ApTracking>,
) -> Result<(), VirtualMachineError> {
    //Check that current_access_indices and current_access_index are in scope
<<<<<<< HEAD
    let current_access_index = get_int_from_scope(vm_proxy.exec_scopes, "current_access_index")?;
    let current_access_indices =
        get_mut_list_ref_from_scope(vm_proxy.exec_scopes, "current_access_indices")?;
=======
    let current_access_index = get_int_from_scope(&vm.exec_scopes, "current_access_index")?;
    let current_access_indices =
        get_mut_list_ref_from_scope(&mut vm.exec_scopes, "current_access_indices")?;
>>>>>>> 7281369b
    //Main Logic
    let new_access_index = current_access_indices
        .pop()
        .ok_or(VirtualMachineError::EmptyCurrentAccessIndices)?;
    let index_delta_minus1 = new_access_index.clone() - current_access_index - bigint!(1);
    //loop_temps.delta_minus1 = loop_temps + 0 as it is the first field of the struct
    //Insert loop_temps.delta_minus1 into memory
<<<<<<< HEAD
    insert_integer_from_var_name(
        "loop_temps",
        index_delta_minus1,
        ids,
        vm_proxy,
        hint_ap_tracking,
    )?;
    insert_int_into_scope(
        vm_proxy.exec_scopes,
=======
    insert_value_from_var_name(
        "loop_temps",
        index_delta_minus1,
        ids,
        &mut vm.memory,
        &vm.references,
        &vm.run_context,
        hint_ap_tracking,
    )?;
    insert_int_into_scope(
        &mut vm.exec_scopes,
>>>>>>> 7281369b
        "new_access_index",
        new_access_index.clone(),
    );
    insert_int_into_scope(
<<<<<<< HEAD
        vm_proxy.exec_scopes,
=======
        &mut vm.exec_scopes,
>>>>>>> 7281369b
        "current_access_index",
        new_access_index,
    );
    Ok(())
}

// Implements Hint: ids.loop_temps.should_continue = 1 if current_access_indices else 0
pub fn squash_dict_inner_continue_loop(
<<<<<<< HEAD
    vm_proxy: &mut VMProxy,
=======
    vm: &mut VirtualMachine,
>>>>>>> 7281369b
    ids: &HashMap<String, BigInt>,
    hint_ap_tracking: Option<&ApTracking>,
) -> Result<(), VirtualMachineError> {
    //Check that ids contains the reference id for each variable used by the hint
    //Get addr for ids variables
<<<<<<< HEAD
    let loop_temps_addr =
        get_relocatable_from_var_name("loop_temps", ids, vm_proxy, hint_ap_tracking)?;
    //Check that current_access_indices is in scope
    let current_access_indices =
        get_list_ref_from_scope(vm_proxy.exec_scopes, "current_access_indices")?;
=======
    let loop_temps_addr = get_relocatable_from_var_name(
        "loop_temps",
        ids,
        &vm.memory,
        &vm.references,
        &vm.run_context,
        hint_ap_tracking,
    )?;
    //Check that current_access_indices is in scope
    let current_access_indices =
        get_list_ref_from_scope(&vm.exec_scopes, "current_access_indices")?;
>>>>>>> 7281369b
    //Main Logic
    let should_continue = if current_access_indices.is_empty() {
        bigint!(0)
    } else {
        bigint!(1)
    };
    //loop_temps.delta_minus1 = loop_temps + 3 as it is the fourth field of the struct
    //Insert loop_temps.delta_minus1 into memory
    let should_continue_addr = loop_temps_addr + 3;
<<<<<<< HEAD
    vm_proxy
        .memory
        .insert_integer(&should_continue_addr, should_continue)
=======
    vm.memory
        .insert_value(&should_continue_addr, should_continue)
>>>>>>> 7281369b
}

// Implements Hint: assert len(current_access_indices) == 0
pub fn squash_dict_inner_len_assert(vm_proxy: &mut VMProxy) -> Result<(), VirtualMachineError> {
    //Check that current_access_indices is in scope
    let current_access_indices =
<<<<<<< HEAD
        get_list_ref_from_scope(vm_proxy.exec_scopes, "current_access_indices")?;
=======
        get_list_ref_from_scope(&vm.exec_scopes, "current_access_indices")?;
>>>>>>> 7281369b
    if !current_access_indices.is_empty() {
        return Err(VirtualMachineError::CurrentAccessIndicesNotEmpty);
    }
    Ok(())
}

//Implements hint: assert ids.n_used_accesses == len(access_indices[key]
pub fn squash_dict_inner_used_accesses_assert(
<<<<<<< HEAD
    vm_proxy: &mut VMProxy,
    ids: &HashMap<String, BigInt>,
    hint_ap_tracking: Option<&ApTracking>,
) -> Result<(), VirtualMachineError> {
    let key = get_int_from_scope(vm_proxy.exec_scopes, "key")?;
    let n_used_accesses =
        get_integer_from_var_name("n_used_accesses", ids, vm_proxy, hint_ap_tracking)?.clone();
    let access_indices = get_access_indices(vm_proxy.exec_scopes)?;
=======
    vm: &mut VirtualMachine,
    ids: &HashMap<String, BigInt>,
    hint_ap_tracking: Option<&ApTracking>,
) -> Result<(), VirtualMachineError> {
    let key = get_int_from_scope(&vm.exec_scopes, "key")?;
    let n_used_accesses = get_integer_from_var_name(
        "n_used_accesses",
        ids,
        &vm.memory,
        &vm.references,
        &vm.run_context,
        hint_ap_tracking,
    )?
    .clone();
    let access_indices = get_access_indices(vm)?;
>>>>>>> 7281369b
    //Main Logic
    let access_indices_at_key = access_indices
        .get(&key)
        .ok_or_else(|| VirtualMachineError::NoKeyInAccessIndices(key.clone()))?;

    if n_used_accesses != bigint!(access_indices_at_key.len()) {
        return Err(VirtualMachineError::NumUsedAccessesAssertFail(
            n_used_accesses,
            access_indices_at_key.len(),
            key,
        ));
    }
    Ok(())
}

// Implements Hint: assert len(keys) == 0
pub fn squash_dict_inner_assert_len_keys(
    vm_proxy: &mut VMProxy,
) -> Result<(), VirtualMachineError> {
    //Check that current_access_indices is in scope
<<<<<<< HEAD
    let keys = get_list_ref_from_scope(vm_proxy.exec_scopes, "keys")?;
=======
    let keys = get_list_ref_from_scope(&vm.exec_scopes, "keys")?;
>>>>>>> 7281369b
    if !keys.is_empty() {
        return Err(VirtualMachineError::KeysNotEmpty);
    };
    Ok(())
}

// Implements Hint:
//  assert len(keys) > 0, 'No keys left but remaining_accesses > 0.'
//  ids.next_key = key = keys.pop()
pub fn squash_dict_inner_next_key(
<<<<<<< HEAD
    vm_proxy: &mut VMProxy,
=======
    vm: &mut VirtualMachine,
>>>>>>> 7281369b
    ids: &HashMap<String, BigInt>,
    hint_ap_tracking: Option<&ApTracking>,
) -> Result<(), VirtualMachineError> {
    //Check that current_access_indices is in scope
<<<<<<< HEAD
    let keys = get_mut_list_ref_from_scope(vm_proxy.exec_scopes, "keys")?;
    let next_key = keys.pop().ok_or(VirtualMachineError::EmptyKeys)?;
    //Insert next_key into ids.next_keys
    insert_integer_from_var_name(
        "next_key",
        next_key.clone(),
        ids,
        vm_proxy,
        hint_ap_tracking,
    )?;
    //Update local variables
    insert_int_into_scope(vm_proxy.exec_scopes, "key", next_key);
=======
    let keys = get_mut_list_ref_from_scope(&mut vm.exec_scopes, "keys")?;
    let next_key = keys.pop().ok_or(VirtualMachineError::EmptyKeys)?;
    //Insert next_key into ids.next_keys
    insert_value_from_var_name(
        "next_key",
        next_key.clone(),
        ids,
        &mut vm.memory,
        &vm.references,
        &vm.run_context,
        hint_ap_tracking,
    )?;
    //Update local variables
    insert_int_into_scope(&mut vm.exec_scopes, "key", next_key);
>>>>>>> 7281369b
    Ok(())
}

/*Implements hint:
    dict_access_size = ids.DictAccess.SIZE
    address = ids.dict_accesses.address_
    assert ids.ptr_diff % dict_access_size == 0, \
        'Accesses array size must be divisible by DictAccess.SIZE'
    n_accesses = ids.n_accesses
    if '__squash_dict_max_size' in globals():
        assert n_accesses <= __squash_dict_max_size, \
            f'squash_dict() can only be used with n_accesses<={__squash_dict_max_size}. ' \
            f'Got: n_accesses={n_accesses}.'
    # A map from key to the list of indices accessing it.
    access_indices = {}
    for i in range(n_accesses):
        key = memory[address + dict_access_size * i]
        access_indices.setdefault(key, []).append(i)
    # Descending list of keys.
    keys = sorted(access_indices.keys(), reverse=True)
    # Are the keys used bigger than range_check bound.
    ids.big_keys = 1 if keys[0] >= range_check_builtin.bound else 0
    ids.first_key = key = keys.pop()
*/
pub fn squash_dict(
<<<<<<< HEAD
    vm_proxy: &mut VMProxy,
=======
    vm: &mut VirtualMachine,
>>>>>>> 7281369b
    ids: &HashMap<String, BigInt>,
    hint_ap_tracking: Option<&ApTracking>,
) -> Result<(), VirtualMachineError> {
    //Get necessary variables addresses from ids
<<<<<<< HEAD
    let address = get_ptr_from_var_name("dict_accesses", ids, vm_proxy, hint_ap_tracking)?;
    let ptr_diff = get_integer_from_var_name("ptr_diff", ids, vm_proxy, hint_ap_tracking)?;
    let n_accesses = get_integer_from_var_name("n_accesses", ids, vm_proxy, hint_ap_tracking)?;
    //Get range_check_builtin
    let range_check_builtin = get_range_check_builtin(vm_proxy.builtin_runners)?;
=======
    let address = get_ptr_from_var_name(
        "dict_accesses",
        ids,
        &vm.memory,
        &vm.references,
        &vm.run_context,
        hint_ap_tracking,
    )?;
    let ptr_diff = get_integer_from_var_name(
        "ptr_diff",
        ids,
        &vm.memory,
        &vm.references,
        &vm.run_context,
        hint_ap_tracking,
    )?;
    let n_accesses = get_integer_from_var_name(
        "n_accesses",
        ids,
        &vm.memory,
        &vm.references,
        &vm.run_context,
        hint_ap_tracking,
    )?;
    //Get range_check_builtin
    let range_check_builtin = get_range_check_builtin(&vm.builtin_runners)?;
>>>>>>> 7281369b
    let range_check_bound = range_check_builtin._bound.clone();
    //Main Logic
    if ptr_diff % DICT_ACCESS_SIZE != bigint!(0) {
        return Err(VirtualMachineError::PtrDiffNotDivisibleByDictAccessSize);
    }
<<<<<<< HEAD
    let squash_dict_max_size = get_int_from_scope(vm_proxy.exec_scopes, "__squash_dict_max_size");
=======
    let squash_dict_max_size = get_int_from_scope(&vm.exec_scopes, "__squash_dict_max_size");
>>>>>>> 7281369b
    if let Ok(max_size) = squash_dict_max_size {
        if n_accesses > &max_size {
            return Err(VirtualMachineError::SquashDictMaxSizeExceeded(
                max_size,
                n_accesses.clone(),
            ));
        };
    };
    let n_accesses_usize = n_accesses
        .to_usize()
        .ok_or_else(|| VirtualMachineError::NAccessesTooBig(n_accesses.clone()))?;
    //A map from key to the list of indices accessing it.
    let mut access_indices = HashMap::<BigInt, Vec<BigInt>>::new();
    for i in 0..n_accesses_usize {
        let key_addr = address.clone() + DICT_ACCESS_SIZE * i;
<<<<<<< HEAD
        let key = vm_proxy
=======
        let key = vm
>>>>>>> 7281369b
            .memory
            .get_integer(&key_addr)
            .map_err(|_| VirtualMachineError::ExpectedInteger(MaybeRelocatable::from(key_addr)))?;
        access_indices
            .entry(key.clone())
            .or_insert(vec![])
            .push(bigint!(i));
    }
    //Descending list of keys.
    let mut keys: Vec<BigInt> = access_indices.keys().cloned().collect();
    keys.sort();
    keys.reverse();
    //Are the keys used bigger than the range_check bound.
    let big_keys = if keys[0] >= range_check_bound {
        bigint!(1)
    } else {
        bigint!(0)
    };
<<<<<<< HEAD
    insert_integer_from_var_name("big_keys", big_keys, ids, vm_proxy, hint_ap_tracking)?;
    let key = keys.pop().ok_or(VirtualMachineError::EmptyKeys)?;
    insert_integer_from_var_name("first_key", key.clone(), ids, vm_proxy, hint_ap_tracking)?;
=======
    insert_value_from_var_name(
        "big_keys",
        big_keys,
        ids,
        &mut vm.memory,
        &vm.references,
        &vm.run_context,
        hint_ap_tracking,
    )?;
    let key = keys.pop().ok_or(VirtualMachineError::EmptyKeys)?;
    insert_value_from_var_name(
        "first_key",
        key.clone(),
        ids,
        &mut vm.memory,
        &vm.references,
        &vm.run_context,
        hint_ap_tracking,
    )?;
>>>>>>> 7281369b
    //Insert local variables into scope
    vm_proxy
        .exec_scopes
        .assign_or_update_variable("access_indices", PyValueType::KeyToListMap(access_indices));
<<<<<<< HEAD
    insert_list_into_scope(vm_proxy.exec_scopes, "keys", keys);
    insert_int_into_scope(vm_proxy.exec_scopes, "key", key);
=======
    insert_list_into_scope(&mut vm.exec_scopes, "keys", keys);
    insert_int_into_scope(&mut vm.exec_scopes, "key", key);
>>>>>>> 7281369b
    Ok(())
}

#[cfg(test)]
mod tests {
    use super::*;
    use crate::bigint;
    use crate::serde::deserialize_program::ApTracking;
    use crate::types::exec_scope::PyValueType;
<<<<<<< HEAD
    use crate::types::instruction::Register;
    use crate::vm::hints::execute_hint::{execute_hint, get_vm_proxy, HintReference};
=======
    use crate::utils::test_utils::references;
    use crate::utils::test_utils::*;
    use crate::vm::hints::{
        execute_hint::{BuiltinHintExecutor, HintReference},
        hint_code,
    };
>>>>>>> 7281369b
    use crate::vm::runners::builtin_runner::RangeCheckBuiltinRunner;
    use crate::vm::vm_core::VirtualMachine;
    use num_bigint::Sign;

    static HINT_EXECUTOR: BuiltinHintExecutor = BuiltinHintExecutor {};

    //Hint code as consts
    const SQUASH_DICT_INNER_FIRST_ITERATION : &str = "current_access_indices = sorted(access_indices[key])[::-1]\ncurrent_access_index = current_access_indices.pop()\nmemory[ids.range_check_ptr] = current_access_index";
    const SQUASH_DICT_INNER_SKIP_LOOP: &str =
        "ids.should_skip_loop = 0 if current_access_indices else 1";
    const SQUASH_DICT_INNER_CHECK_ACCESS_INDEX: &str = "new_access_index = current_access_indices.pop()\nids.loop_temps.index_delta_minus1 = new_access_index - current_access_index - 1\ncurrent_access_index = new_access_index";
    const SQUASH_DICT_INNER_CONTINUE_LOOP: &str =
        "ids.loop_temps.should_continue = 1 if current_access_indices else 0";
    const SQUASH_DICT_INNER_ASSERT_LEN: &str = "assert len(current_access_indices) == 0";
    const SQUASH_DICT_INNER_USED_ACCESSES_ASSERT: &str =
        "assert ids.n_used_accesses == len(access_indices[key])";
    const SQUASH_DICT_INNER_LEN_KEYS: &str = "assert len(keys) == 0";
    const SQUASH_DICT_INNER_NEXT_KEY: &str = "assert len(keys) > 0, 'No keys left but remaining_accesses > 0.'\nids.next_key = key = keys.pop()";
    const SQUASH_DICT: &str ="dict_access_size = ids.DictAccess.SIZE\naddress = ids.dict_accesses.address_\nassert ids.ptr_diff % dict_access_size == 0, \\\n    'Accesses array size must be divisible by DictAccess.SIZE'\nn_accesses = ids.n_accesses\nif '__squash_dict_max_size' in globals():\n    assert n_accesses <= __squash_dict_max_size, \\\n        f'squash_dict() can only be used with n_accesses<={__squash_dict_max_size}. ' \\\n        f'Got: n_accesses={n_accesses}.'\n# A map from key to the list of indices accessing it.\naccess_indices = {}\nfor i in range(n_accesses):\n    key = memory[address + dict_access_size * i]\n    access_indices.setdefault(key, []).append(i)\n# Descending list of keys.\nkeys = sorted(access_indices.keys(), reverse=True)\n# Are the keys used bigger than range_check bound.\nids.big_keys = 1 if keys[0] >= range_check_builtin.bound else 0\nids.first_key = key = keys.pop()";
    #[test]
    fn squash_dict_inner_first_iteration_valid() {
        let hint_code = SQUASH_DICT_INNER_FIRST_ITERATION;
        //Prepare scope variables
        let mut access_indices = HashMap::<BigInt, Vec<BigInt>>::new();
        let current_accessed_indices = vec![bigint!(9), bigint!(3), bigint!(10), bigint!(7)];
        access_indices.insert(bigint!(5), current_accessed_indices);
        //Create vm
        let mut vm = vm!();
        for _ in 0..2 {
            vm.segments.add(&mut vm.memory, None);
        }
        //Store scope variables
        vm.exec_scopes
            .assign_or_update_variable("access_indices", PyValueType::KeyToListMap(access_indices));
        vm.exec_scopes
            .assign_or_update_variable("key", PyValueType::BigInt(bigint!(5)));
        //Initialize fp
        vm.run_context.fp = MaybeRelocatable::from((0, 1));
        //Insert ids into memory (range_check_ptr)
        vm.memory
            .insert(
                &MaybeRelocatable::from((0, 0)),
                &MaybeRelocatable::from((1, 0)),
            )
            .unwrap();
        //Create ids
        let mut ids = HashMap::<String, BigInt>::new();
        ids.insert(String::from("range_check_ptr"), bigint!(0));
        //Create references
<<<<<<< HEAD
        vm.references = HashMap::from([(
            0,
            HintReference {
                register: Register::FP,
                offset1: -1,
                offset2: 0,
                inner_dereference: false,
                ap_tracking_data: None,
                immediate: None,
            },
        )]);
        {
            let mut variables = get_vm_proxy(&mut vm);
            //Execute the hint
            assert_eq!(
                execute_hint(&mut variables, hint_code, ids, &ApTracking::default()),
                Ok(())
            );
        }
=======
        vm.references = references!(1);
        //Execute the hint
        assert_eq!(
            vm.hint_executor
                .execute_hint(&mut vm, hint_code, &ids, &ApTracking::default()),
            Ok(())
        );
>>>>>>> 7281369b
        //Check scope variables
        //Prepare expected data
        let scope_variables = vm.exec_scopes.get_local_variables().unwrap();
        let current_access_indices_scope = scope_variables.get("current_access_indices").unwrap();
        assert_eq!(
            current_access_indices_scope,
            &PyValueType::List(vec![bigint!(10), bigint!(9), bigint!(7)])
        );
        let current_access_index = scope_variables.get("current_access_index").unwrap();
        assert_eq!(current_access_index, &PyValueType::BigInt(bigint!(3)));
        //Check that current_access_index is now at range_check_ptr
        assert_eq!(
            vm.memory.get(&MaybeRelocatable::from((1, 0))),
            Ok(Some(&MaybeRelocatable::from(bigint!(3))))
        );
    }

    #[test]
    fn squash_dict_inner_first_iteration_empty_accessed_indices() {
        let hint_code = SQUASH_DICT_INNER_FIRST_ITERATION;
        //Prepare scope variables
        let mut access_indices = HashMap::<BigInt, Vec<BigInt>>::new();
        //Leave current_accessed_indices empty
        let current_accessed_indices = vec![];
        access_indices.insert(bigint!(5), current_accessed_indices);
        //Create vm
        let mut vm = vm!();
        for _ in 0..2 {
            vm.segments.add(&mut vm.memory, None);
        }
        //Store scope variables
        vm.exec_scopes
            .assign_or_update_variable("access_indices", PyValueType::KeyToListMap(access_indices));
        vm.exec_scopes
            .assign_or_update_variable("key", PyValueType::BigInt(bigint!(5)));
        //Initialize fp
        vm.run_context.fp = MaybeRelocatable::from((0, 1));
        //Insert ids into memory (range_check_ptr)
        vm.memory
            .insert(
                &MaybeRelocatable::from((0, 0)),
                &MaybeRelocatable::from((1, 0)),
            )
            .unwrap();
        //Create ids
        let mut ids = HashMap::<String, BigInt>::new();
        ids.insert(String::from("range_check_ptr"), bigint!(0));
        //Create references
<<<<<<< HEAD
        vm.references = HashMap::from([(
            0,
            HintReference {
                register: Register::FP,
                offset1: -1,
                offset2: 0,
                inner_dereference: false,
                ap_tracking_data: None,
                immediate: None,
            },
        )]);
        let mut variables = get_vm_proxy(&mut vm);
        //Execute the hint
        assert_eq!(
            execute_hint(&mut variables, hint_code, ids, &ApTracking::default()),
=======
        vm.references = references!(1);
        //Execute the hint
        assert_eq!(
            vm.hint_executor
                .execute_hint(&mut vm, hint_code, &ids, &ApTracking::default()),
>>>>>>> 7281369b
            Err(VirtualMachineError::EmptyCurrentAccessIndices)
        );
    }

    #[test]
    fn squash_dict_inner_first_iteration_no_local_variables() {
        let hint_code = SQUASH_DICT_INNER_FIRST_ITERATION;
        //No scope variables
        //Create vm
        let mut vm = vm!();
        for _ in 0..2 {
            vm.segments.add(&mut vm.memory, None);
        }
        //Initialize fp
        vm.run_context.fp = MaybeRelocatable::from((0, 1));
        //Insert ids into memory (range_check_ptr)
        vm.memory
            .insert(
                &MaybeRelocatable::from((0, 0)),
                &MaybeRelocatable::from((1, 0)),
            )
            .unwrap();
        //Create ids
        let mut ids = HashMap::<String, BigInt>::new();
        ids.insert(String::from("range_check_ptr"), bigint!(0));
        //Create references
<<<<<<< HEAD
        vm.references = HashMap::from([(
            0,
            HintReference {
                register: Register::FP,
                offset1: -1,
                offset2: 0,
                inner_dereference: false,
                ap_tracking_data: None,
                immediate: None,
            },
        )]);
        let mut variables = get_vm_proxy(&mut vm);
        //Execute the hint
        assert_eq!(
            execute_hint(&mut variables, hint_code, ids, &ApTracking::default()),
=======
        vm.references = references!(1);
        //Execute the hint
        assert_eq!(
            vm.hint_executor
                .execute_hint(&mut vm, hint_code, &ids, &ApTracking::default()),
>>>>>>> 7281369b
            Err(VirtualMachineError::VariableNotInScopeError(String::from(
                "key"
            )))
        );
    }

    #[test]
    fn should_skip_loop_valid_empty_current_access_indices() {
        let hint_code = SQUASH_DICT_INNER_SKIP_LOOP;
        //Prepare scope variables
        let current_access_indices = vec![];
        //Create vm
        let mut vm = vm!();
        for _ in 0..1 {
            vm.segments.add(&mut vm.memory, None);
        }
        //Store scope variables
        vm.exec_scopes.assign_or_update_variable(
            "current_access_indices",
            PyValueType::List(current_access_indices),
        );
        //Initialize fp
        vm.run_context.fp = MaybeRelocatable::from((0, 1));
        //Create ids
        let mut ids = HashMap::<String, BigInt>::new();
        ids.insert(String::from("should_skip_loop"), bigint!(0));
        //Create references
<<<<<<< HEAD
        vm.references = HashMap::from([(
            0,
            HintReference {
                register: Register::FP,
                offset1: -1,
                offset2: 0,
                inner_dereference: false,
                ap_tracking_data: None,
                immediate: None,
            },
        )]);
        let mut variables = get_vm_proxy(&mut vm);
        //Execute the hint
        assert_eq!(
            execute_hint(&mut variables, hint_code, ids, &ApTracking::default()),
=======
        vm.references = references!(1);
        //Execute the hint
        assert_eq!(
            vm.hint_executor
                .execute_hint(&mut vm, hint_code, &ids, &ApTracking::default()),
>>>>>>> 7281369b
            Ok(())
        );
        //Check the value of ids.should_skip_loop
        assert_eq!(
            vm.memory.get(&MaybeRelocatable::from((0, 0))),
            Ok(Some(&MaybeRelocatable::from(bigint!(1))))
        );
    }

    #[test]
    fn should_skip_loop_valid_non_empty_current_access_indices() {
        let hint_code = SQUASH_DICT_INNER_SKIP_LOOP;
        //Prepare scope variables
        let current_access_indices = vec![bigint!(4), bigint!(7)];
        //Create vm
        let mut vm = vm!();
        for _ in 0..1 {
            vm.segments.add(&mut vm.memory, None);
        }
        //Store scope variables
        vm.exec_scopes.assign_or_update_variable(
            "current_access_indices",
            PyValueType::List(current_access_indices),
        );
        //Initialize fp
        vm.run_context.fp = MaybeRelocatable::from((0, 1));
        //Create ids
        let mut ids = HashMap::<String, BigInt>::new();
        ids.insert(String::from("should_skip_loop"), bigint!(0));
        //Create references
<<<<<<< HEAD
        vm.references = HashMap::from([(
            0,
            HintReference {
                register: Register::FP,
                offset1: -1,
                offset2: 0,
                inner_dereference: false,
                ap_tracking_data: None,
                immediate: None,
            },
        )]);
        let mut variables = get_vm_proxy(&mut vm);
        //Execute the hint
        assert_eq!(
            execute_hint(&mut variables, hint_code, ids, &ApTracking::default()),
=======
        vm.references = references!(1);
        //Execute the hint
        assert_eq!(
            vm.hint_executor
                .execute_hint(&mut vm, hint_code, &ids, &ApTracking::default()),
>>>>>>> 7281369b
            Ok(())
        );
        //Check the value of ids.should_skip_loop
        assert_eq!(
            vm.memory.get(&MaybeRelocatable::from((0, 0))),
            Ok(Some(&MaybeRelocatable::from(bigint!(0))))
        );
    }

    #[test]
    fn squash_dict_inner_check_access_index_valid() {
        let hint_code = SQUASH_DICT_INNER_CHECK_ACCESS_INDEX;
        //Prepare scope variables
        let current_access_indices = vec![bigint!(10), bigint!(9), bigint!(7), bigint!(5)];
        //Create vm
        let mut vm = vm!();
        for _ in 0..2 {
            vm.segments.add(&mut vm.memory, None);
        }
        //Store scope variables
        vm.exec_scopes.assign_or_update_variable(
            "current_access_indices",
            PyValueType::List(current_access_indices),
        );
        vm.exec_scopes
            .assign_or_update_variable("current_access_index", PyValueType::BigInt(bigint!(1)));
        //Initialize fp
        vm.run_context.fp = MaybeRelocatable::from((0, 1));
        //Create ids
        let mut ids = HashMap::<String, BigInt>::new();
        ids.insert(String::from("loop_temps"), bigint!(0));
        //Create references
<<<<<<< HEAD
        vm.references = HashMap::from([(
            0,
            HintReference {
                register: Register::FP,
                offset1: -1,
                offset2: 0,
                inner_dereference: false,
                ap_tracking_data: None,
                immediate: None,
            },
        )]);
        {
            let mut variables = get_vm_proxy(&mut vm);
            //Execute the hint
            assert_eq!(
                execute_hint(&mut variables, hint_code, ids, &ApTracking::default()),
                Ok(())
            );
        }
=======
        vm.references = references!(1);
        //Execute the hint
        assert_eq!(
            vm.hint_executor
                .execute_hint(&mut vm, hint_code, &ids, &ApTracking::default()),
            Ok(())
        );
>>>>>>> 7281369b
        //Check scope variables
        let scope_variables = vm.exec_scopes.get_local_variables().unwrap();
        let current_access_indices_scope = scope_variables.get("current_access_indices").unwrap();
        let new_access_index = scope_variables.get("new_access_index").unwrap();
        let current_access_index = scope_variables.get("current_access_index").unwrap();
        assert_eq!(
            current_access_indices_scope,
            &PyValueType::List(vec![bigint!(10), bigint!(9), bigint!(7)])
        );
        assert_eq!(current_access_index, &PyValueType::BigInt(bigint!(5)));
        assert_eq!(new_access_index, &PyValueType::BigInt(bigint!(5)));
        //Check the value of loop_temps.index_delta_minus_1
        //new_index - current_index -1
        //5 - 1 - 1 = 3
        assert_eq!(
            vm.memory.get(&MaybeRelocatable::from((0, 0))),
            Ok(Some(&MaybeRelocatable::from(bigint!(3))))
        );
    }

    #[test]
    fn squash_dict_inner_check_access_current_access_addr_empty() {
        let hint_code = SQUASH_DICT_INNER_CHECK_ACCESS_INDEX;
        //Prepare scope variables
        let current_access_indices = vec![];
        //Create vm
        let mut vm = vm!();
        for _ in 0..2 {
            vm.segments.add(&mut vm.memory, None);
        }
        //Store scope variables
        vm.exec_scopes.assign_or_update_variable(
            "current_access_indices",
            PyValueType::List(current_access_indices),
        );
        vm.exec_scopes
            .assign_or_update_variable("current_access_index", PyValueType::BigInt(bigint!(1)));
        //Initialize fp
        vm.run_context.fp = MaybeRelocatable::from((0, 1));
        //Insert ids into memory (loop_temps)
        vm.memory
            .insert(
                &MaybeRelocatable::from((0, 0)),
                &MaybeRelocatable::from((1, 0)),
            )
            .unwrap();
        //Create ids
        let mut ids = HashMap::<String, BigInt>::new();
        ids.insert(String::from("loop_temps"), bigint!(0));
        //Create references
<<<<<<< HEAD
        vm.references = HashMap::from([(
            0,
            HintReference {
                register: Register::FP,
                offset1: -1,
                offset2: 0,
                inner_dereference: false,
                ap_tracking_data: None,
                immediate: None,
            },
        )]);
        let mut variables = get_vm_proxy(&mut vm);
        //Execute the hint
        assert_eq!(
            execute_hint(&mut variables, hint_code, ids, &ApTracking::default()),
=======
        vm.references = references!(1);
        //Execute the hint
        assert_eq!(
            vm.hint_executor
                .execute_hint(&mut vm, hint_code, &ids, &ApTracking::default()),
>>>>>>> 7281369b
            Err(VirtualMachineError::EmptyCurrentAccessIndices)
        );
    }

    #[test]
    fn should_continue_loop_valid_non_empty_current_access_indices() {
        let hint_code = SQUASH_DICT_INNER_CONTINUE_LOOP;
        //Prepare scope variables
        let current_access_indices = vec![bigint!(4), bigint!(7)];
        //Create vm
        let mut vm = vm!();
        for _ in 0..2 {
            vm.segments.add(&mut vm.memory, None);
        }
        //Store scope variables
        vm.exec_scopes.assign_or_update_variable(
            "current_access_indices",
            PyValueType::List(current_access_indices),
        );
        //Initialize fp
        vm.run_context.fp = MaybeRelocatable::from((0, 1));
        //Create ids
        let mut ids = HashMap::<String, BigInt>::new();
        ids.insert(String::from("loop_temps"), bigint!(0));
        //Create references
<<<<<<< HEAD
        vm.references = HashMap::from([(
            0,
            HintReference {
                register: Register::FP,
                offset1: -1,
                offset2: 0,
                inner_dereference: false,
                ap_tracking_data: None,
                immediate: None,
            },
        )]);
        let mut variables = get_vm_proxy(&mut vm);
        //Execute the hint
        assert_eq!(
            execute_hint(&mut variables, hint_code, ids, &ApTracking::default()),
=======
        vm.references = references!(1);
        //Execute the hint
        assert_eq!(
            vm.hint_executor
                .execute_hint(&mut vm, hint_code, &ids, &ApTracking::default()),
>>>>>>> 7281369b
            Ok(())
        );
        //Check the value of ids.loop_temps.should_continue (loop_temps + 3)
        assert_eq!(
            vm.memory.get(&MaybeRelocatable::from((0, 3))),
            Ok(Some(&MaybeRelocatable::from(bigint!(1))))
        );
    }

    #[test]
    fn should_continue_loop_valid_empty_current_access_indices() {
        let hint_code = SQUASH_DICT_INNER_CONTINUE_LOOP;
        //Prepare scope variables
        let current_access_indices = vec![];
        //Create vm
        let mut vm = vm!();
        for _ in 0..2 {
            vm.segments.add(&mut vm.memory, None);
        }
        //Store scope variables
        vm.exec_scopes.assign_or_update_variable(
            "current_access_indices",
            PyValueType::List(current_access_indices),
        );
        //Initialize fp
        vm.run_context.fp = MaybeRelocatable::from((0, 1));
        //Create ids
        let mut ids = HashMap::<String, BigInt>::new();
        ids.insert(String::from("loop_temps"), bigint!(0));
        //Create references
<<<<<<< HEAD
        vm.references = HashMap::from([(
            0,
            HintReference {
                register: Register::FP,
                offset1: -1,
                offset2: 0,
                inner_dereference: false,
                ap_tracking_data: None,
                immediate: None,
            },
        )]);
        let mut variables = get_vm_proxy(&mut vm);
        //Execute the hint
        assert_eq!(
            execute_hint(&mut variables, hint_code, ids, &ApTracking::default()),
=======
        vm.references = references!(1);
        //Execute the hint
        assert_eq!(
            vm.hint_executor
                .execute_hint(&mut vm, hint_code, &ids, &ApTracking::default()),
>>>>>>> 7281369b
            Ok(())
        );
        //Check the value of ids.loop_temps.should_continue (loop_temps + 3)
        assert_eq!(
            vm.memory.get(&MaybeRelocatable::from((0, 3))),
            Ok(Some(&MaybeRelocatable::from(bigint!(0))))
        );
    }

    #[test]
    fn assert_current_indices_len_is_empty() {
        let hint_code = SQUASH_DICT_INNER_ASSERT_LEN;
        //Prepare scope variables
        let current_access_indices = vec![];
        //Create vm
        let mut vm = vm!();
        //Store scope variables
        vm.exec_scopes.assign_or_update_variable(
            "current_access_indices",
            PyValueType::List(current_access_indices),
        );
        //Execute the hint
        //Hint should produce an error if assertion fails
        let mut variables = get_vm_proxy(&mut vm);
        assert_eq!(
<<<<<<< HEAD
            execute_hint(
                &mut variables,
                hint_code,
                HashMap::new(),
=======
            vm.hint_executor.execute_hint(
                &mut vm,
                hint_code,
                &HashMap::new(),
>>>>>>> 7281369b
                &ApTracking::default()
            ),
            Ok(())
        );
    }

    #[test]
    fn assert_current_indices_len_is_empty_not() {
        let hint_code = SQUASH_DICT_INNER_ASSERT_LEN;
        //Prepare scope variables
        let current_access_indices = vec![bigint!(29)];
        //Create vm
        let mut vm = vm!();
        //Store scope variables
        vm.exec_scopes.assign_or_update_variable(
            "current_access_indices",
            PyValueType::List(current_access_indices),
        );
        //Execute the hint
        //Hint should produce an error if assertion fails
        let mut variables = get_vm_proxy(&mut vm);
        assert_eq!(
<<<<<<< HEAD
            execute_hint(
                &mut variables,
                hint_code,
                HashMap::new(),
=======
            vm.hint_executor.execute_hint(
                &mut vm,
                hint_code,
                &HashMap::new(),
>>>>>>> 7281369b
                &ApTracking::default()
            ),
            Err(VirtualMachineError::CurrentAccessIndicesNotEmpty)
        );
    }

    #[test]
    fn squash_dict_inner_uses_accesses_assert_valid() {
        let hint_code = SQUASH_DICT_INNER_USED_ACCESSES_ASSERT;
        //Prepare scope variables
        let mut access_indices = HashMap::<BigInt, Vec<BigInt>>::new();
        let current_accessed_indices = vec![bigint!(9), bigint!(3), bigint!(10), bigint!(7)];
        access_indices.insert(bigint!(5), current_accessed_indices);
        //Create vm
        let mut vm = vm!();
        for _ in 0..2 {
            vm.segments.add(&mut vm.memory, None);
        }
        //Store scope variables
        vm.exec_scopes
            .assign_or_update_variable("access_indices", PyValueType::KeyToListMap(access_indices));
        vm.exec_scopes
            .assign_or_update_variable("key", PyValueType::BigInt(bigint!(5)));
        //Initialize fp
        vm.run_context.fp = MaybeRelocatable::from((0, 1));
        //Insert ids into memory (n_used_accesses)
        vm.memory
            .insert(
                &MaybeRelocatable::from((0, 0)),
                &MaybeRelocatable::from(bigint!(4)),
            )
            .unwrap();
        //Create ids
        let mut ids = HashMap::<String, BigInt>::new();
        ids.insert(String::from("n_used_accesses"), bigint!(0));
        //Create references
        vm.references = references!(1);
        //Execute the hint
        //Hint would fail is assertion fails
        let mut variables = get_vm_proxy(&mut vm);
        assert_eq!(
<<<<<<< HEAD
            execute_hint(&mut variables, hint_code, ids, &ApTracking::default()),
=======
            vm.hint_executor
                .execute_hint(&mut vm, hint_code, &ids, &ApTracking::default()),
>>>>>>> 7281369b
            Ok(())
        );
    }

    #[test]
    fn squash_dict_inner_uses_accesses_assert_wrong_used_access_number() {
        let hint_code = SQUASH_DICT_INNER_USED_ACCESSES_ASSERT;
        //Prepare scope variables
        let mut access_indices = HashMap::<BigInt, Vec<BigInt>>::new();
        let current_accessed_indices = vec![bigint!(9), bigint!(3), bigint!(10), bigint!(7)];
        access_indices.insert(bigint!(5), current_accessed_indices);
        //Create vm
        let mut vm = vm!();
        for _ in 0..2 {
            vm.segments.add(&mut vm.memory, None);
        }
        //Store scope variables
        vm.exec_scopes
            .assign_or_update_variable("access_indices", PyValueType::KeyToListMap(access_indices));
        vm.exec_scopes
            .assign_or_update_variable("key", PyValueType::BigInt(bigint!(5)));
        //Initialize fp
        vm.run_context.fp = MaybeRelocatable::from((0, 1));
        //Insert ids into memory (n_used_accesses)
        vm.memory
            .insert(
                &MaybeRelocatable::from((0, 0)),
                &MaybeRelocatable::from(bigint!(5)),
            )
            .unwrap();
        //Create ids
        let mut ids = HashMap::<String, BigInt>::new();
        ids.insert(String::from("n_used_accesses"), bigint!(0));
        //Create references
<<<<<<< HEAD
        vm.references = HashMap::from([(
            0,
            HintReference {
                register: Register::FP,
                offset1: -1,
                offset2: 0,
                inner_dereference: false,
                ap_tracking_data: None,
                immediate: None,
            },
        )]);
        let mut variables = get_vm_proxy(&mut vm);
        //Execute the hint
        assert_eq!(
            execute_hint(&mut variables, hint_code, ids, &ApTracking::default()),
=======
        vm.references = references!(1);
        //Execute the hint
        assert_eq!(
            vm.hint_executor
                .execute_hint(&mut vm, hint_code, &ids, &ApTracking::default()),
>>>>>>> 7281369b
            Err(VirtualMachineError::NumUsedAccessesAssertFail(
                bigint!(5),
                4,
                bigint!(5)
            ))
        );
    }

    #[test]
    fn squash_dict_inner_uses_accesses_assert_used_access_number_relocatable() {
        let hint_code = SQUASH_DICT_INNER_USED_ACCESSES_ASSERT;
        //Prepare scope variables
        let mut access_indices = HashMap::<BigInt, Vec<BigInt>>::new();
        let current_accessed_indices = vec![bigint!(9), bigint!(3), bigint!(10), bigint!(7)];
        access_indices.insert(bigint!(5), current_accessed_indices);
        //Create vm
        let mut vm = vm!();
        for _ in 0..2 {
            vm.segments.add(&mut vm.memory, None);
        }
        //Store scope variables
        vm.exec_scopes
            .assign_or_update_variable("access_indices", PyValueType::KeyToListMap(access_indices));
        vm.exec_scopes
            .assign_or_update_variable("key", PyValueType::BigInt(bigint!(5)));
        //Initialize fp
        vm.run_context.fp = MaybeRelocatable::from((0, 1));
        //Insert ids into memory (n_used_accesses)
        vm.memory
            .insert(
                &MaybeRelocatable::from((0, 0)),
                &MaybeRelocatable::from((0, 2)),
            )
            .unwrap();
        //Create ids
        let mut ids = HashMap::<String, BigInt>::new();
        ids.insert(String::from("n_used_accesses"), bigint!(0));
        //Create references
<<<<<<< HEAD
        vm.references = HashMap::from([(
            0,
            HintReference {
                register: Register::FP,
                offset1: -1,
                offset2: 0,
                inner_dereference: false,
                ap_tracking_data: None,
                immediate: None,
            },
        )]);
        let mut variables = get_vm_proxy(&mut vm);
        //Execute the hint
        assert_eq!(
            execute_hint(&mut variables, hint_code, ids, &ApTracking::default()),
=======
        vm.references = references!(1);
        //Execute the hint
        assert_eq!(
            vm.hint_executor
                .execute_hint(&mut vm, hint_code, &ids, &ApTracking::default()),
>>>>>>> 7281369b
            Err(VirtualMachineError::ExpectedInteger(
                MaybeRelocatable::from((0, 0))
            ))
        );
    }

    #[test]
    fn squash_dict_assert_len_keys_empty() {
        let hint_code = SQUASH_DICT_INNER_LEN_KEYS;
        //Prepare scope variables
        let keys = vec![];
        //Create vm
        let mut vm = vm!();
        //Store scope variables
        vm.exec_scopes
            .assign_or_update_variable("keys", PyValueType::List(keys));
        //Execute the hint
        let mut variables = get_vm_proxy(&mut vm);
        assert_eq!(
<<<<<<< HEAD
            execute_hint(
                &mut variables,
                hint_code,
                HashMap::new(),
=======
            vm.hint_executor.execute_hint(
                &mut vm,
                hint_code,
                &HashMap::new(),
>>>>>>> 7281369b
                &ApTracking::default()
            ),
            Ok(())
        );
    }

    #[test]
    fn squash_dict_assert_len_keys_not_empty() {
        let hint_code = SQUASH_DICT_INNER_LEN_KEYS;
        //Prepare scope variables
        let keys = vec![bigint!(3)];
        //Create vm
        let mut vm = vm!();
        //Store scope variables
        vm.exec_scopes
            .assign_or_update_variable("keys", PyValueType::List(keys));
        //Execute the hint
        let mut variables = get_vm_proxy(&mut vm);
        assert_eq!(
<<<<<<< HEAD
            execute_hint(
                &mut variables,
                hint_code,
                HashMap::new(),
=======
            vm.hint_executor.execute_hint(
                &mut vm,
                hint_code,
                &HashMap::new(),
>>>>>>> 7281369b
                &ApTracking::default()
            ),
            Err(VirtualMachineError::KeysNotEmpty)
        );
    }

    #[test]
    fn squash_dict_assert_len_keys_no_keys() {
        let hint_code = SQUASH_DICT_INNER_LEN_KEYS;
        //Create vm
        let mut vm = vm!();
        //Execute the hint
        let mut variables = get_vm_proxy(&mut vm);
        assert_eq!(
<<<<<<< HEAD
            execute_hint(
                &mut variables,
                hint_code,
                HashMap::new(),
=======
            vm.hint_executor.execute_hint(
                &mut vm,
                hint_code,
                &HashMap::new(),
>>>>>>> 7281369b
                &ApTracking::default()
            ),
            Err(VirtualMachineError::VariableNotInScopeError(String::from(
                "keys"
            )))
        );
    }

    #[test]
    fn squash_dict_inner_next_key_keys_non_empty() {
        let hint_code = SQUASH_DICT_INNER_NEXT_KEY;
        //Prepare scope variables
        let keys = vec![bigint!(1), bigint!(3)];
        //Create vm
        let mut vm = vm!();
        for _ in 0..1 {
            vm.segments.add(&mut vm.memory, None);
        }
        //Store scope variables
        vm.exec_scopes
            .assign_or_update_variable("keys", PyValueType::List(keys));
        //Initialize fp
        vm.run_context.fp = MaybeRelocatable::from((0, 1));
        //Create ids
        let mut ids = HashMap::<String, BigInt>::new();
        ids.insert(String::from("next_key"), bigint!(0));
        //Create references
<<<<<<< HEAD
        vm.references = HashMap::from([(
            0,
            HintReference {
                register: Register::FP,
                offset1: -1,
                offset2: 0,
                inner_dereference: false,
                ap_tracking_data: None,
                immediate: None,
            },
        )]);
        let mut variables = get_vm_proxy(&mut vm);
        //Execute the hint
        assert_eq!(
            execute_hint(&mut variables, hint_code, ids, &ApTracking::default()),
=======
        vm.references = references!(1);
        //Execute the hint
        assert_eq!(
            vm.hint_executor
                .execute_hint(&mut vm, hint_code, &ids, &ApTracking::default()),
>>>>>>> 7281369b
            Ok(())
        );
        //Check the value of ids.next_key
        assert_eq!(
            vm.memory.get(&MaybeRelocatable::from((0, 0))),
            Ok(Some(&MaybeRelocatable::from(bigint!(3))))
        );
        //Check local variables
        let variables = vm.exec_scopes.get_local_variables().unwrap();
        let keys = variables.get("keys").unwrap();
        let key = variables.get("key").unwrap();
        assert_eq!(key, &PyValueType::BigInt(bigint!(3)));
        assert_eq!(keys, &PyValueType::List(vec![bigint!(1)]));
    }

    #[test]
    fn squash_dict_inner_next_key_keys_empty() {
        let hint_code = SQUASH_DICT_INNER_NEXT_KEY;
        //Prepare scope variables
        let keys = vec![];
        //Create vm
        let mut vm = vm!();
        for _ in 0..1 {
            vm.segments.add(&mut vm.memory, None);
        }
        //Store scope variables
        vm.exec_scopes
            .assign_or_update_variable("keys", PyValueType::List(keys));
        //Initialize fp
        vm.run_context.fp = MaybeRelocatable::from((0, 1));
        //Create ids
        let mut ids = HashMap::<String, BigInt>::new();
        ids.insert(String::from("next_key"), bigint!(0));
        //Create references
<<<<<<< HEAD
        vm.references = HashMap::from([(
            0,
            HintReference {
                register: Register::FP,
                offset1: -1,
                offset2: 0,
                inner_dereference: false,
                ap_tracking_data: None,
                immediate: None,
            },
        )]);
        let mut variables = get_vm_proxy(&mut vm);
        //Execute the hint
        assert_eq!(
            execute_hint(&mut variables, hint_code, ids, &ApTracking::default()),
=======
        vm.references = references!(1);
        //Execute the hint
        assert_eq!(
            vm.hint_executor
                .execute_hint(&mut vm, hint_code, &ids, &ApTracking::default()),
>>>>>>> 7281369b
            Err(VirtualMachineError::EmptyKeys)
        );
    }

    #[test]
    fn squash_dict_valid_one_key_dict_no_max_size() {
        //Dict = {1: (1,1), 1: (1,2)}
        let hint_code = SQUASH_DICT;
        //Create vm
        let mut vm = vm_with_range_check!();
        for _ in 0..2 {
            vm.segments.add(&mut vm.memory, None);
        }
        //Initialize fp
        vm.run_context.fp = MaybeRelocatable::from((0, 5));
        //Insert ids into memory
        //ids.n_accesses
        vm.memory
            .insert(
                &MaybeRelocatable::from((0, 4)),
                &MaybeRelocatable::from(bigint!(2)),
            )
            .unwrap();
        //ids.n_ptr_diff
        vm.memory
            .insert(
                &MaybeRelocatable::from((0, 3)),
                &MaybeRelocatable::from(bigint!(6)),
            )
            .unwrap();
        //Leave gaps for ids.big_keys (0,1) and ids.first_key (0,2)
        //ids.dict_accesses
        vm.memory
            .insert(
                &MaybeRelocatable::from((0, 0)),
                &MaybeRelocatable::from((1, 0)),
            )
            .unwrap();
        //Points to the first dict_access
        //dict_accesses[0].key
        vm.memory
            .insert(
                &MaybeRelocatable::from((1, 0)),
                &MaybeRelocatable::from(bigint!(1)),
            )
            .unwrap();
        //dict_accesses[0].prev_value
        vm.memory
            .insert(
                &MaybeRelocatable::from((1, 1)),
                &MaybeRelocatable::from(bigint!(1)),
            )
            .unwrap();
        //dict_accesses[0].next_value
        vm.memory
            .insert(
                &MaybeRelocatable::from((1, 2)),
                &MaybeRelocatable::from(bigint!(1)),
            )
            .unwrap();
        //dict_accesses[1].key
        vm.memory
            .insert(
                &MaybeRelocatable::from((1, 3)),
                &MaybeRelocatable::from(bigint!(1)),
            )
            .unwrap();
        //dict_accesses[1].prev_value
        vm.memory
            .insert(
                &MaybeRelocatable::from((1, 4)),
                &MaybeRelocatable::from(bigint!(1)),
            )
            .unwrap();
        //dict_accesses[1].next_value
        vm.memory
            .insert(
                &MaybeRelocatable::from((1, 5)),
                &MaybeRelocatable::from(bigint!(2)),
            )
            .unwrap();

        //Create ids
        let mut ids = HashMap::<String, BigInt>::new();
        ids.insert(String::from("dict_accesses"), bigint!(0));
        ids.insert(String::from("big_keys"), bigint!(1));
        ids.insert(String::from("first_key"), bigint!(2));
        ids.insert(String::from("ptr_diff"), bigint!(3));
        ids.insert(String::from("n_accesses"), bigint!(4));
        //Create references
<<<<<<< HEAD
        vm.references = HashMap::from([
            (
                0,
                HintReference {
                    register: Register::FP,
                    offset1: -5,
                    offset2: 0,
                    inner_dereference: false,
                    ap_tracking_data: None,
                    immediate: None,
                },
            ),
            (
                1,
                HintReference {
                    register: Register::FP,
                    offset1: -4,
                    offset2: 0,
                    inner_dereference: false,
                    ap_tracking_data: None,
                    immediate: None,
                },
            ),
            (
                2,
                HintReference {
                    register: Register::FP,
                    offset1: -3,
                    offset2: 0,
                    inner_dereference: false,
                    ap_tracking_data: None,
                    immediate: None,
                },
            ),
            (
                3,
                HintReference {
                    register: Register::FP,
                    offset1: -2,
                    offset2: 0,
                    inner_dereference: false,
                    ap_tracking_data: None,
                    immediate: None,
                },
            ),
            (
                4,
                HintReference {
                    register: Register::FP,
                    offset1: -1,
                    offset2: 0,
                    inner_dereference: false,
                    ap_tracking_data: None,
                    immediate: None,
                },
            ),
        ]);
        {
            let mut variables = get_vm_proxy(&mut vm);
            //Execute the hint
            assert_eq!(
                execute_hint(&mut variables, hint_code, ids, &ApTracking::default()),
                Ok(())
            );
        }
=======
        vm.references = references!(5);
        //Execute the hint
        assert_eq!(
            vm.hint_executor
                .execute_hint(&mut vm, hint_code, &ids, &ApTracking::default()),
            Ok(())
        );
>>>>>>> 7281369b
        //Check scope variables
        let access_indices = get_access_indices(&vm.exec_scopes).unwrap();
        assert_eq!(
            access_indices,
            &HashMap::from([(bigint!(1), vec![bigint!(0), bigint!(1)])])
        );
        let keys = get_list_from_scope(&vm.exec_scopes, "keys").unwrap();
        assert_eq!(keys, vec![]);
        let key = get_int_from_scope(&vm.exec_scopes, "key").unwrap();
        assert_eq!(key, bigint!(1));
        //Check ids variables
        let big_keys = vm
            .memory
            .get(&MaybeRelocatable::from((0, 1)))
            .unwrap()
            .unwrap();
        assert_eq!(big_keys, &MaybeRelocatable::from(bigint!(0)));
        let first_key = vm
            .memory
            .get(&MaybeRelocatable::from((0, 2)))
            .unwrap()
            .unwrap();
        assert_eq!(first_key, &MaybeRelocatable::from(bigint!(1)));
    }

    #[test]
    fn squash_dict_valid_two_key_dict_no_max_size() {
        //Dict = {1: (1,1), 1: (1,2), 2: (10,10), 2: (10,20)}
        let hint_code = SQUASH_DICT;
        assert_eq!(SQUASH_DICT, hint_code::SQUASH_DICT);
        //Create vm
        let mut vm = vm_with_range_check!();
        for _ in 0..2 {
            vm.segments.add(&mut vm.memory, None);
        }
        //Initialize fp
        vm.run_context.fp = MaybeRelocatable::from((0, 5));
        //Insert ids into memory
        //ids.n_accesses
        vm.memory
            .insert(
                &MaybeRelocatable::from((0, 4)),
                &MaybeRelocatable::from(bigint!(4)),
            )
            .unwrap();
        //ids.n_ptr_diff
        vm.memory
            .insert(
                &MaybeRelocatable::from((0, 3)),
                &MaybeRelocatable::from(bigint!(6)),
            )
            .unwrap();
        //Leave gaps for ids.big_keys (0,1) and ids.first_key (0,2)
        //ids.dict_accesses
        vm.memory
            .insert(
                &MaybeRelocatable::from((0, 0)),
                &MaybeRelocatable::from((1, 0)),
            )
            .unwrap();
        //Points to the first dict_access
        //dict_accesses[0].key
        vm.memory
            .insert(
                &MaybeRelocatable::from((1, 0)),
                &MaybeRelocatable::from(bigint!(1)),
            )
            .unwrap();
        //dict_accesses[0].prev_value
        vm.memory
            .insert(
                &MaybeRelocatable::from((1, 1)),
                &MaybeRelocatable::from(bigint!(1)),
            )
            .unwrap();
        //dict_accesses[0].next_value
        vm.memory
            .insert(
                &MaybeRelocatable::from((1, 2)),
                &MaybeRelocatable::from(bigint!(1)),
            )
            .unwrap();
        //dict_accesses[1].key
        vm.memory
            .insert(
                &MaybeRelocatable::from((1, 3)),
                &MaybeRelocatable::from(bigint!(1)),
            )
            .unwrap();
        //dict_accesses[1].prev_value
        vm.memory
            .insert(
                &MaybeRelocatable::from((1, 4)),
                &MaybeRelocatable::from(bigint!(1)),
            )
            .unwrap();
        //dict_accesses[1].next_value
        vm.memory
            .insert(
                &MaybeRelocatable::from((1, 5)),
                &MaybeRelocatable::from(bigint!(2)),
            )
            .unwrap();
        //dict_accesses[2].key
        vm.memory
            .insert(
                &MaybeRelocatable::from((1, 6)),
                &MaybeRelocatable::from(bigint!(2)),
            )
            .unwrap();
        //dict_accesses[2].prev_value
        vm.memory
            .insert(
                &MaybeRelocatable::from((1, 7)),
                &MaybeRelocatable::from(bigint!(10)),
            )
            .unwrap();
        //dict_accesses[2].next_value
        vm.memory
            .insert(
                &MaybeRelocatable::from((1, 8)),
                &MaybeRelocatable::from(bigint!(10)),
            )
            .unwrap();
        //dict_accesses[3].key
        vm.memory
            .insert(
                &MaybeRelocatable::from((1, 9)),
                &MaybeRelocatable::from(bigint!(2)),
            )
            .unwrap();
        //dict_accesses[3].prev_value
        vm.memory
            .insert(
                &MaybeRelocatable::from((1, 10)),
                &MaybeRelocatable::from(bigint!(10)),
            )
            .unwrap();
        //dict_accesses[3].next_value
        vm.memory
            .insert(
                &MaybeRelocatable::from((1, 11)),
                &MaybeRelocatable::from(bigint!(20)),
            )
            .unwrap();

        //Create ids
        let mut ids = HashMap::<String, BigInt>::new();
        ids.insert(String::from("dict_accesses"), bigint!(0));
        ids.insert(String::from("big_keys"), bigint!(1));
        ids.insert(String::from("first_key"), bigint!(2));
        ids.insert(String::from("ptr_diff"), bigint!(3));
        ids.insert(String::from("n_accesses"), bigint!(4));
        //Create references
<<<<<<< HEAD
        vm.references = HashMap::from([
            (
                0,
                HintReference {
                    register: Register::FP,
                    offset1: -5,
                    offset2: 0,
                    inner_dereference: false,
                    ap_tracking_data: None,
                    immediate: None,
                },
            ),
            (
                1,
                HintReference {
                    register: Register::FP,
                    offset1: -4,
                    offset2: 0,
                    inner_dereference: false,
                    ap_tracking_data: None,
                    immediate: None,
                },
            ),
            (
                2,
                HintReference {
                    register: Register::FP,
                    offset1: -3,
                    offset2: 0,
                    inner_dereference: false,
                    ap_tracking_data: None,
                    immediate: None,
                },
            ),
            (
                3,
                HintReference {
                    register: Register::FP,
                    offset1: -2,
                    offset2: 0,
                    inner_dereference: false,
                    ap_tracking_data: None,
                    immediate: None,
                },
            ),
            (
                4,
                HintReference {
                    register: Register::FP,
                    offset1: -1,
                    offset2: 0,
                    inner_dereference: false,
                    ap_tracking_data: None,
                    immediate: None,
                },
            ),
        ]);

        let mut variables = get_vm_proxy(&mut vm); //Execute the hint
        assert_eq!(
            execute_hint(&mut variables, hint_code, ids, &ApTracking::default()),
=======
        vm.references = references!(5);
        //Execute the hint
        assert_eq!(
            vm.hint_executor
                .execute_hint(&mut vm, hint_code, &ids, &ApTracking::default()),
>>>>>>> 7281369b
            Ok(())
        );
        //Check scope variables
        let access_indices = get_access_indices(&vm.exec_scopes).unwrap();
        assert_eq!(
            access_indices,
            &HashMap::from([
                (bigint!(1), vec![bigint!(0), bigint!(1)]),
                (bigint!(2), vec![bigint!(2), bigint!(3)])
            ])
        );
        let keys = get_list_from_scope(&vm.exec_scopes, "keys").unwrap();
        assert_eq!(keys, vec![bigint!(2)]);
        let key = get_int_from_scope(&vm.exec_scopes, "key").unwrap();
        assert_eq!(key, bigint!(1));
        //Check ids variables
        let big_keys = vm
            .memory
            .get(&MaybeRelocatable::from((0, 1)))
            .unwrap()
            .unwrap();
        assert_eq!(big_keys, &MaybeRelocatable::from(bigint!(0)));
        let first_key = vm
            .memory
            .get(&MaybeRelocatable::from((0, 2)))
            .unwrap()
            .unwrap();
        assert_eq!(first_key, &MaybeRelocatable::from(bigint!(1)));
    }

    #[test]
    fn squash_dict_valid_one_key_dict_with_max_size() {
        //Dict = {1: (1,1), 1: (1,2)}
        let hint_code = SQUASH_DICT;
        //Create vm
        let mut vm = vm_with_range_check!();
        for _ in 0..2 {
            vm.segments.add(&mut vm.memory, None);
        }
        //Create scope variables
        vm.exec_scopes
            .assign_or_update_variable("__squash_dict_max_size", PyValueType::BigInt(bigint!(12)));
        //Initialize fp
        vm.run_context.fp = MaybeRelocatable::from((0, 5));
        //Insert ids into memory
        //ids.n_accesses
        vm.memory
            .insert(
                &MaybeRelocatable::from((0, 4)),
                &MaybeRelocatable::from(bigint!(2)),
            )
            .unwrap();
        //ids.n_ptr_diff
        vm.memory
            .insert(
                &MaybeRelocatable::from((0, 3)),
                &MaybeRelocatable::from(bigint!(6)),
            )
            .unwrap();
        //Leave gaps for ids.big_keys (0,1) and ids.first_key (0,2)
        //ids.dict_accesses
        vm.memory
            .insert(
                &MaybeRelocatable::from((0, 0)),
                &MaybeRelocatable::from((1, 0)),
            )
            .unwrap();
        //Points to the first dict_access
        //dict_accesses[0].key
        vm.memory
            .insert(
                &MaybeRelocatable::from((1, 0)),
                &MaybeRelocatable::from(bigint!(1)),
            )
            .unwrap();
        //dict_accesses[0].prev_value
        vm.memory
            .insert(
                &MaybeRelocatable::from((1, 1)),
                &MaybeRelocatable::from(bigint!(1)),
            )
            .unwrap();
        //dict_accesses[0].next_value
        vm.memory
            .insert(
                &MaybeRelocatable::from((1, 2)),
                &MaybeRelocatable::from(bigint!(1)),
            )
            .unwrap();
        //dict_accesses[1].key
        vm.memory
            .insert(
                &MaybeRelocatable::from((1, 3)),
                &MaybeRelocatable::from(bigint!(1)),
            )
            .unwrap();
        //dict_accesses[1].prev_value
        vm.memory
            .insert(
                &MaybeRelocatable::from((1, 4)),
                &MaybeRelocatable::from(bigint!(1)),
            )
            .unwrap();
        //dict_accesses[1].next_value
        vm.memory
            .insert(
                &MaybeRelocatable::from((1, 5)),
                &MaybeRelocatable::from(bigint!(2)),
            )
            .unwrap();

        //Create ids
        let mut ids = HashMap::<String, BigInt>::new();
        ids.insert(String::from("dict_accesses"), bigint!(0));
        ids.insert(String::from("big_keys"), bigint!(1));
        ids.insert(String::from("first_key"), bigint!(2));
        ids.insert(String::from("ptr_diff"), bigint!(3));
        ids.insert(String::from("n_accesses"), bigint!(4));
        //Create references
<<<<<<< HEAD
        vm.references = HashMap::from([
            (
                0,
                HintReference {
                    register: Register::FP,
                    offset1: -5,
                    offset2: 0,
                    inner_dereference: false,
                    ap_tracking_data: None,
                    immediate: None,
                },
            ),
            (
                1,
                HintReference {
                    register: Register::FP,
                    offset1: -4,
                    offset2: 0,
                    inner_dereference: false,
                    ap_tracking_data: None,
                    immediate: None,
                },
            ),
            (
                2,
                HintReference {
                    register: Register::FP,
                    offset1: -3,
                    offset2: 0,
                    inner_dereference: false,
                    ap_tracking_data: None,
                    immediate: None,
                },
            ),
            (
                3,
                HintReference {
                    register: Register::FP,
                    offset1: -2,
                    offset2: 0,
                    inner_dereference: false,
                    ap_tracking_data: None,
                    immediate: None,
                },
            ),
            (
                4,
                HintReference {
                    register: Register::FP,
                    offset1: -1,
                    offset2: 0,
                    inner_dereference: false,
                    ap_tracking_data: None,
                    immediate: None,
                },
            ),
        ]);

        let mut variables = get_vm_proxy(&mut vm); //Execute the hint
        assert_eq!(
            execute_hint(&mut variables, hint_code, ids, &ApTracking::default()),
=======
        vm.references = references!(5);
        //Execute the hint
        assert_eq!(
            vm.hint_executor
                .execute_hint(&mut vm, hint_code, &ids, &ApTracking::default()),
>>>>>>> 7281369b
            Ok(())
        );
        //Check scope variables
        let access_indices = get_access_indices(&vm.exec_scopes).unwrap();
        assert_eq!(
            access_indices,
            &HashMap::from([(bigint!(1), vec![bigint!(0), bigint!(1)])])
        );
        let keys = get_list_from_scope(&vm.exec_scopes, "keys").unwrap();
        assert_eq!(keys, vec![]);
        let key = get_int_from_scope(&vm.exec_scopes, "key").unwrap();
        assert_eq!(key, bigint!(1));
        //Check ids variables
        let big_keys = vm
            .memory
            .get(&MaybeRelocatable::from((0, 1)))
            .unwrap()
            .unwrap();
        assert_eq!(big_keys, &MaybeRelocatable::from(bigint!(0)));
        let first_key = vm
            .memory
            .get(&MaybeRelocatable::from((0, 2)))
            .unwrap()
            .unwrap();
        assert_eq!(first_key, &MaybeRelocatable::from(bigint!(1)));
    }

    #[test]
    fn squash_dict_invalid_one_key_dict_with_max_size_exceeded() {
        //Dict = {1: (1,1), 1: (1,2)}
        let hint_code = SQUASH_DICT;
        //Create vm
        let mut vm = vm_with_range_check!();
        for _ in 0..2 {
            vm.segments.add(&mut vm.memory, None);
        }
        //Create scope variables
        vm.exec_scopes
            .assign_or_update_variable("__squash_dict_max_size", PyValueType::BigInt(bigint!(1)));
        //Initialize fp
        vm.run_context.fp = MaybeRelocatable::from((0, 5));
        //Insert ids into memory
        //ids.n_accesses
        vm.memory
            .insert(
                &MaybeRelocatable::from((0, 4)),
                &MaybeRelocatable::from(bigint!(2)),
            )
            .unwrap();
        //ids.n_ptr_diff
        vm.memory
            .insert(
                &MaybeRelocatable::from((0, 3)),
                &MaybeRelocatable::from(bigint!(6)),
            )
            .unwrap();
        //Leave gaps for ids.big_keys (0,1) and ids.first_key (0,2)
        //ids.dict_accesses
        vm.memory
            .insert(
                &MaybeRelocatable::from((0, 0)),
                &MaybeRelocatable::from((1, 0)),
            )
            .unwrap();
        //Points to the first dict_access
        //dict_accesses[0].key
        vm.memory
            .insert(
                &MaybeRelocatable::from((1, 0)),
                &MaybeRelocatable::from(bigint!(1)),
            )
            .unwrap();
        //dict_accesses[0].prev_value
        vm.memory
            .insert(
                &MaybeRelocatable::from((1, 1)),
                &MaybeRelocatable::from(bigint!(1)),
            )
            .unwrap();
        //dict_accesses[0].next_value
        vm.memory
            .insert(
                &MaybeRelocatable::from((1, 2)),
                &MaybeRelocatable::from(bigint!(1)),
            )
            .unwrap();
        //dict_accesses[1].key
        vm.memory
            .insert(
                &MaybeRelocatable::from((1, 3)),
                &MaybeRelocatable::from(bigint!(1)),
            )
            .unwrap();
        //dict_accesses[1].prev_value
        vm.memory
            .insert(
                &MaybeRelocatable::from((1, 4)),
                &MaybeRelocatable::from(bigint!(1)),
            )
            .unwrap();
        //dict_accesses[1].next_value
        vm.memory
            .insert(
                &MaybeRelocatable::from((1, 5)),
                &MaybeRelocatable::from(bigint!(2)),
            )
            .unwrap();

        //Create ids
        let mut ids = HashMap::<String, BigInt>::new();
        ids.insert(String::from("dict_accesses"), bigint!(0));
        ids.insert(String::from("big_keys"), bigint!(1));
        ids.insert(String::from("first_key"), bigint!(2));
        ids.insert(String::from("ptr_diff"), bigint!(3));
        ids.insert(String::from("n_accesses"), bigint!(4));
        //Create references
<<<<<<< HEAD
        vm.references = HashMap::from([
            (
                0,
                HintReference {
                    register: Register::FP,
                    offset1: -5,
                    offset2: 0,
                    inner_dereference: false,
                    ap_tracking_data: None,
                    immediate: None,
                },
            ),
            (
                1,
                HintReference {
                    register: Register::FP,
                    offset1: -4,
                    offset2: 0,
                    inner_dereference: false,
                    ap_tracking_data: None,
                    immediate: None,
                },
            ),
            (
                2,
                HintReference {
                    register: Register::FP,
                    offset1: -3,
                    offset2: 0,
                    inner_dereference: false,
                    ap_tracking_data: None,
                    immediate: None,
                },
            ),
            (
                3,
                HintReference {
                    register: Register::FP,
                    offset1: -2,
                    offset2: 0,
                    inner_dereference: false,
                    ap_tracking_data: None,
                    immediate: None,
                },
            ),
            (
                4,
                HintReference {
                    register: Register::FP,
                    offset1: -1,
                    offset2: 0,
                    inner_dereference: false,
                    ap_tracking_data: None,
                    immediate: None,
                },
            ),
        ]);

        let mut variables = get_vm_proxy(&mut vm); //Execute the hint
        assert_eq!(
            execute_hint(&mut variables, hint_code, ids, &ApTracking::default()),
=======
        vm.references = references!(5);
        //Execute the hint
        assert_eq!(
            vm.hint_executor
                .execute_hint(&mut vm, hint_code, &ids, &ApTracking::default()),
>>>>>>> 7281369b
            Err(VirtualMachineError::SquashDictMaxSizeExceeded(
                bigint!(1),
                bigint!(2)
            ))
        );
    }

    #[test]
    fn squash_dict_invalid_one_key_dict_bad_ptr_diff() {
        //Dict = {1: (1,1), 1: (1,2)}
        let hint_code = SQUASH_DICT;
        //Create vm
        let mut vm = vm_with_range_check!();
        for _ in 0..2 {
            vm.segments.add(&mut vm.memory, None);
        }
        //Initialize fp
        vm.run_context.fp = MaybeRelocatable::from((0, 5));
        //Insert ids into memory
        //ids.n_accesses
        vm.memory
            .insert(
                &MaybeRelocatable::from((0, 4)),
                &MaybeRelocatable::from(bigint!(2)),
            )
            .unwrap();
        //ids.n_ptr_diff
        vm.memory
            .insert(
                &MaybeRelocatable::from((0, 3)),
                &MaybeRelocatable::from(bigint!(7)),
            )
            .unwrap();
        //Leave gaps for ids.big_keys (0,1) and ids.first_key (0,2)
        //ids.dict_accesses
        vm.memory
            .insert(
                &MaybeRelocatable::from((0, 0)),
                &MaybeRelocatable::from((1, 0)),
            )
            .unwrap();
        //Points to the first dict_access
        //dict_accesses[0].key
        vm.memory
            .insert(
                &MaybeRelocatable::from((1, 0)),
                &MaybeRelocatable::from(bigint!(1)),
            )
            .unwrap();
        //dict_accesses[0].prev_value
        vm.memory
            .insert(
                &MaybeRelocatable::from((1, 1)),
                &MaybeRelocatable::from(bigint!(1)),
            )
            .unwrap();
        //dict_accesses[0].next_value
        vm.memory
            .insert(
                &MaybeRelocatable::from((1, 2)),
                &MaybeRelocatable::from(bigint!(1)),
            )
            .unwrap();
        //dict_accesses[1].key
        vm.memory
            .insert(
                &MaybeRelocatable::from((1, 3)),
                &MaybeRelocatable::from(bigint!(1)),
            )
            .unwrap();
        //dict_accesses[1].prev_value
        vm.memory
            .insert(
                &MaybeRelocatable::from((1, 4)),
                &MaybeRelocatable::from(bigint!(1)),
            )
            .unwrap();
        //dict_accesses[1].next_value
        vm.memory
            .insert(
                &MaybeRelocatable::from((1, 5)),
                &MaybeRelocatable::from(bigint!(2)),
            )
            .unwrap();

        //Create ids
        let mut ids = HashMap::<String, BigInt>::new();
        ids.insert(String::from("dict_accesses"), bigint!(0));
        ids.insert(String::from("big_keys"), bigint!(1));
        ids.insert(String::from("first_key"), bigint!(2));
        ids.insert(String::from("ptr_diff"), bigint!(3));
        ids.insert(String::from("n_accesses"), bigint!(4));
        //Create references
<<<<<<< HEAD
        vm.references = HashMap::from([
            (
                0,
                HintReference {
                    register: Register::FP,
                    offset1: -5,
                    offset2: 0,
                    inner_dereference: false,
                    ap_tracking_data: None,
                    immediate: None,
                },
            ),
            (
                1,
                HintReference {
                    register: Register::FP,
                    offset1: -4,
                    offset2: 0,
                    inner_dereference: false,
                    ap_tracking_data: None,
                    immediate: None,
                },
            ),
            (
                2,
                HintReference {
                    register: Register::FP,
                    offset1: -3,
                    offset2: 0,
                    inner_dereference: false,
                    ap_tracking_data: None,
                    immediate: None,
                },
            ),
            (
                3,
                HintReference {
                    register: Register::FP,
                    offset1: -2,
                    offset2: 0,
                    inner_dereference: false,
                    ap_tracking_data: None,
                    immediate: None,
                },
            ),
            (
                4,
                HintReference {
                    register: Register::FP,
                    offset1: -1,
                    offset2: 0,
                    inner_dereference: false,
                    ap_tracking_data: None,
                    immediate: None,
                },
            ),
        ]);

        let mut variables = get_vm_proxy(&mut vm); //Execute the hint
        assert_eq!(
            execute_hint(&mut variables, hint_code, ids, &ApTracking::default()),
=======
        vm.references = references!(5);
        //Execute the hint
        assert_eq!(
            vm.hint_executor
                .execute_hint(&mut vm, hint_code, &ids, &ApTracking::default()),
>>>>>>> 7281369b
            Err(VirtualMachineError::PtrDiffNotDivisibleByDictAccessSize)
        );
    }
    #[test]
    fn squash_dict_invalid_one_key_dict_with_n_access_too_big() {
        //Dict = {1: (1,1), 1: (1,2)}
        let hint_code = SQUASH_DICT;
        //Create vm
        let mut vm = vm_with_range_check!();
        for _ in 0..2 {
            vm.segments.add(&mut vm.memory, None);
        }
        //Initialize fp
        vm.run_context.fp = MaybeRelocatable::from((0, 5));
        //Insert ids into memory
        //ids.n_accesses
        vm.memory
            .insert(
                &MaybeRelocatable::from((0, 4)),
                &MaybeRelocatable::from(BigInt::new(
                    Sign::Plus,
                    vec![1, 0, 0, 0, 0, 0, 17, 134217728],
                )),
            )
            .unwrap();
        //ids.n_ptr_diff
        vm.memory
            .insert(
                &MaybeRelocatable::from((0, 3)),
                &MaybeRelocatable::from(bigint!(6)),
            )
            .unwrap();
        //Leave gaps for ids.big_keys (0,1) and ids.first_key (0,2)
        //ids.dict_accesses
        vm.memory
            .insert(
                &MaybeRelocatable::from((0, 0)),
                &MaybeRelocatable::from((1, 0)),
            )
            .unwrap();
        //Points to the first dict_access
        //dict_accesses[0].key
        vm.memory
            .insert(
                &MaybeRelocatable::from((1, 0)),
                &MaybeRelocatable::from(bigint!(1)),
            )
            .unwrap();
        //dict_accesses[0].prev_value
        vm.memory
            .insert(
                &MaybeRelocatable::from((1, 1)),
                &MaybeRelocatable::from(bigint!(1)),
            )
            .unwrap();
        //dict_accesses[0].next_value
        vm.memory
            .insert(
                &MaybeRelocatable::from((1, 2)),
                &MaybeRelocatable::from(bigint!(1)),
            )
            .unwrap();
        //dict_accesses[1].key
        vm.memory
            .insert(
                &MaybeRelocatable::from((1, 3)),
                &MaybeRelocatable::from(bigint!(1)),
            )
            .unwrap();
        //dict_accesses[1].prev_value
        vm.memory
            .insert(
                &MaybeRelocatable::from((1, 4)),
                &MaybeRelocatable::from(bigint!(1)),
            )
            .unwrap();
        //dict_accesses[1].next_value
        vm.memory
            .insert(
                &MaybeRelocatable::from((1, 5)),
                &MaybeRelocatable::from(bigint!(2)),
            )
            .unwrap();

        //Create ids
        let mut ids = HashMap::<String, BigInt>::new();
        ids.insert(String::from("dict_accesses"), bigint!(0));
        ids.insert(String::from("big_keys"), bigint!(1));
        ids.insert(String::from("first_key"), bigint!(2));
        ids.insert(String::from("ptr_diff"), bigint!(3));
        ids.insert(String::from("n_accesses"), bigint!(4));
        //Create references
<<<<<<< HEAD
        vm.references = HashMap::from([
            (
                0,
                HintReference {
                    register: Register::FP,
                    offset1: -5,
                    offset2: 0,
                    inner_dereference: false,
                    ap_tracking_data: None,
                    immediate: None,
                },
            ),
            (
                1,
                HintReference {
                    register: Register::FP,
                    offset1: -4,
                    offset2: 0,
                    inner_dereference: false,
                    ap_tracking_data: None,
                    immediate: None,
                },
            ),
            (
                2,
                HintReference {
                    register: Register::FP,
                    offset1: -3,
                    offset2: 0,
                    inner_dereference: false,
                    ap_tracking_data: None,
                    immediate: None,
                },
            ),
            (
                3,
                HintReference {
                    register: Register::FP,
                    offset1: -2,
                    offset2: 0,
                    inner_dereference: false,
                    ap_tracking_data: None,
                    immediate: None,
                },
            ),
            (
                4,
                HintReference {
                    register: Register::FP,
                    offset1: -1,
                    offset2: 0,
                    inner_dereference: false,
                    ap_tracking_data: None,
                    immediate: None,
                },
            ),
        ]);

        let mut variables = get_vm_proxy(&mut vm); //Execute the hint
        assert_eq!(
            execute_hint(&mut variables, hint_code, ids, &ApTracking::default()),
=======
        vm.references = references!(5);
        //Execute the hint
        assert_eq!(
            vm.hint_executor
                .execute_hint(&mut vm, hint_code, &ids, &ApTracking::default()),
>>>>>>> 7281369b
            Err(VirtualMachineError::NAccessesTooBig(BigInt::new(
                Sign::Plus,
                vec![1, 0, 0, 0, 0, 0, 17, 134217728]
            ),))
        );
    }

    #[test]
    fn squash_dict_valid_one_key_dict_no_max_size_big_keys() {
        //Dict = {(prime - 1): (1,1), (prime - 1): (1,2)}
        let hint_code = SQUASH_DICT;
        //Create vm
        let mut vm = vm_with_range_check!();
        for _ in 0..2 {
            vm.segments.add(&mut vm.memory, None);
        }
        //Initialize fp
        vm.run_context.fp = MaybeRelocatable::from((0, 5));
        //Insert ids into memory
        //ids.n_accesses
        vm.memory
            .insert(
                &MaybeRelocatable::from((0, 4)),
                &MaybeRelocatable::from(bigint!(2)),
            )
            .unwrap();
        //ids.n_ptr_diff
        vm.memory
            .insert(
                &MaybeRelocatable::from((0, 3)),
                &MaybeRelocatable::from(bigint!(6)),
            )
            .unwrap();
        //Leave gaps for ids.big_keys (0,1) and ids.first_key (0,2)
        //ids.dict_accesses
        vm.memory
            .insert(
                &MaybeRelocatable::from((0, 0)),
                &MaybeRelocatable::from((1, 0)),
            )
            .unwrap();
        //Points to the first dict_access
        //dict_accesses[0].key
        vm.memory
            .insert(
                &MaybeRelocatable::from((1, 0)),
                &MaybeRelocatable::from(BigInt::new(
                    Sign::Plus,
                    vec![1, 0, 0, 0, 0, 0, 17, 134217727],
                )),
            )
            .unwrap();
        //dict_accesses[0].prev_value
        vm.memory
            .insert(
                &MaybeRelocatable::from((1, 1)),
                &MaybeRelocatable::from(bigint!(1)),
            )
            .unwrap();
        //dict_accesses[0].next_value
        vm.memory
            .insert(
                &MaybeRelocatable::from((1, 2)),
                &MaybeRelocatable::from(bigint!(1)),
            )
            .unwrap();
        //dict_accesses[1].key
        vm.memory
            .insert(
                &MaybeRelocatable::from((1, 3)),
                &MaybeRelocatable::from(BigInt::new(
                    Sign::Plus,
                    vec![1, 0, 0, 0, 0, 0, 17, 134217727],
                )),
            )
            .unwrap();
        //dict_accesses[1].prev_value
        vm.memory
            .insert(
                &MaybeRelocatable::from((1, 4)),
                &MaybeRelocatable::from(bigint!(1)),
            )
            .unwrap();
        //dict_accesses[1].next_value
        vm.memory
            .insert(
                &MaybeRelocatable::from((1, 5)),
                &MaybeRelocatable::from(bigint!(2)),
            )
            .unwrap();

        //Create ids
        let mut ids = HashMap::<String, BigInt>::new();
        ids.insert(String::from("dict_accesses"), bigint!(0));
        ids.insert(String::from("big_keys"), bigint!(1));
        ids.insert(String::from("first_key"), bigint!(2));
        ids.insert(String::from("ptr_diff"), bigint!(3));
        ids.insert(String::from("n_accesses"), bigint!(4));
        //Create references
<<<<<<< HEAD
        vm.references = HashMap::from([
            (
                0,
                HintReference {
                    register: Register::FP,
                    offset1: -5,
                    offset2: 0,
                    inner_dereference: false,
                    ap_tracking_data: None,
                    immediate: None,
                },
            ),
            (
                1,
                HintReference {
                    register: Register::FP,
                    offset1: -4,
                    offset2: 0,
                    inner_dereference: false,
                    ap_tracking_data: None,
                    immediate: None,
                },
            ),
            (
                2,
                HintReference {
                    register: Register::FP,
                    offset1: -3,
                    offset2: 0,
                    inner_dereference: false,
                    ap_tracking_data: None,
                    immediate: None,
                },
            ),
            (
                3,
                HintReference {
                    register: Register::FP,
                    offset1: -2,
                    offset2: 0,
                    inner_dereference: false,
                    ap_tracking_data: None,
                    immediate: None,
                },
            ),
            (
                4,
                HintReference {
                    register: Register::FP,
                    offset1: -1,
                    offset2: 0,
                    inner_dereference: false,
                    ap_tracking_data: None,
                    immediate: None,
                },
            ),
        ]);

        let mut variables = get_vm_proxy(&mut vm); //Execute the hint
        assert_eq!(
            execute_hint(&mut variables, hint_code, ids, &ApTracking::default()),
=======
        vm.references = references!(5);
        //Execute the hint
        assert_eq!(
            vm.hint_executor
                .execute_hint(&mut vm, hint_code, &ids, &ApTracking::default()),
>>>>>>> 7281369b
            Ok(())
        );
        //Check scope variables
        let access_indices = get_access_indices(&vm.exec_scopes).unwrap();
        assert_eq!(
            access_indices,
            &HashMap::from([(
                BigInt::new(Sign::Plus, vec![1, 0, 0, 0, 0, 0, 17, 134217727]),
                vec![bigint!(0), bigint!(1)]
            )])
        );
        let keys = get_list_from_scope(&vm.exec_scopes, "keys").unwrap();
        assert_eq!(keys, vec![]);
        let key = get_int_from_scope(&vm.exec_scopes, "key").unwrap();
        assert_eq!(
            key,
            BigInt::new(Sign::Plus, vec![1, 0, 0, 0, 0, 0, 17, 134217727])
        );
        //Check ids variables
        let big_keys = vm
            .memory
            .get(&MaybeRelocatable::from((0, 1)))
            .unwrap()
            .unwrap();
        assert_eq!(big_keys, &MaybeRelocatable::from(bigint!(1)));
        let first_key = vm
            .memory
            .get(&MaybeRelocatable::from((0, 2)))
            .unwrap()
            .unwrap();
        assert_eq!(
            first_key,
            &MaybeRelocatable::from(BigInt::new(
                Sign::Plus,
                vec![1, 0, 0, 0, 0, 0, 17, 134217727]
            ))
        );
    }
}<|MERGE_RESOLUTION|>--- conflicted
+++ resolved
@@ -19,26 +19,15 @@
         get_int_from_scope, get_integer_from_var_name, get_list_from_scope,
         get_list_ref_from_scope, get_mut_list_ref_from_scope, get_ptr_from_var_name,
         get_range_check_builtin, get_relocatable_from_var_name, insert_int_into_scope,
-<<<<<<< HEAD
-        insert_integer_from_var_name, insert_list_into_scope,
-=======
         insert_list_into_scope, insert_value_from_var_name,
->>>>>>> 7281369b
     },
 };
 
 fn get_access_indices(
-<<<<<<< HEAD
     exec_scopes: &ExecutionScopes,
 ) -> Result<&HashMap<BigInt, Vec<BigInt>>, VirtualMachineError> {
     let mut access_indices: Option<&HashMap<BigInt, Vec<BigInt>>> = None;
     if let Some(variables) = exec_scopes.get_local_variables() {
-=======
-    vm: &mut VirtualMachine,
-) -> Result<&HashMap<BigInt, Vec<BigInt>>, VirtualMachineError> {
-    let mut access_indices: Option<&HashMap<BigInt, Vec<BigInt>>> = None;
-    if let Some(variables) = vm.exec_scopes.get_local_variables() {
->>>>>>> 7281369b
         if let Some(PyValueType::KeyToListMap(py_access_indices)) = variables.get("access_indices")
         {
             access_indices = Some(py_access_indices);
@@ -54,32 +43,15 @@
     memory[ids.range_check_ptr] = current_access_index
 */
 pub fn squash_dict_inner_first_iteration(
-<<<<<<< HEAD
     vm_proxy: &mut VMProxy,
-=======
-    vm: &mut VirtualMachine,
->>>>>>> 7281369b
     ids: &HashMap<String, BigInt>,
     hint_ap_tracking: Option<&ApTracking>,
 ) -> Result<(), VirtualMachineError> {
     //Check that access_indices and key are in scope
-<<<<<<< HEAD
     let key = get_int_from_scope(vm_proxy.exec_scopes, "key")?;
     let range_check_ptr =
         get_ptr_from_var_name("range_check_ptr", ids, vm_proxy, hint_ap_tracking)?;
     let access_indices = get_access_indices(vm_proxy.exec_scopes)?;
-=======
-    let key = get_int_from_scope(&vm.exec_scopes, "key")?;
-    let range_check_ptr = get_ptr_from_var_name(
-        "range_check_ptr",
-        ids,
-        &vm.memory,
-        &vm.references,
-        &vm.run_context,
-        hint_ap_tracking,
-    )?;
-    let access_indices = get_access_indices(vm)?;
->>>>>>> 7281369b
     //Get current_indices from access_indices
     let mut current_access_indices = access_indices
         .get(&key)
@@ -93,69 +65,39 @@
         .ok_or(VirtualMachineError::EmptyCurrentAccessIndices)?;
     //Store variables in scope
     insert_list_into_scope(
-<<<<<<< HEAD
         vm_proxy.exec_scopes,
-=======
-        &mut vm.exec_scopes,
->>>>>>> 7281369b
         "current_access_indices",
         current_access_indices,
     );
     insert_int_into_scope(
-<<<<<<< HEAD
         vm_proxy.exec_scopes,
-=======
-        &mut vm.exec_scopes,
->>>>>>> 7281369b
         "current_access_index",
         first_val.clone(),
     );
     //Insert current_accesss_index into range_check_ptr
-<<<<<<< HEAD
-    vm_proxy.memory.insert_integer(&range_check_ptr, first_val)
-=======
-    vm.memory.insert_value(&range_check_ptr, first_val)
->>>>>>> 7281369b
+    vm_proxy.memory.insert_value(&range_check_ptr, first_val)
 }
 
 // Implements Hint: ids.should_skip_loop = 0 if current_access_indices else 1
 pub fn squash_dict_inner_skip_loop(
-<<<<<<< HEAD
     vm_proxy: &mut VMProxy,
-=======
-    vm: &mut VirtualMachine,
->>>>>>> 7281369b
     ids: &HashMap<String, BigInt>,
     hint_ap_tracking: Option<&ApTracking>,
 ) -> Result<(), VirtualMachineError> {
     //Check that current_access_indices is in scope
-<<<<<<< HEAD
     let current_access_indices =
         get_list_from_scope(vm_proxy.exec_scopes, "current_access_indices")?;
-=======
-    let current_access_indices = get_list_from_scope(&vm.exec_scopes, "current_access_indices")?;
->>>>>>> 7281369b
     //Main Logic
     let should_skip_loop = if current_access_indices.is_empty() {
         bigint!(1)
     } else {
         bigint!(0)
     };
-<<<<<<< HEAD
-    insert_integer_from_var_name(
+    insert_value_from_var_name(
         "should_skip_loop",
         should_skip_loop,
         ids,
         vm_proxy,
-=======
-    insert_value_from_var_name(
-        "should_skip_loop",
-        should_skip_loop,
-        ids,
-        &mut vm.memory,
-        &vm.references,
-        &vm.run_context,
->>>>>>> 7281369b
         hint_ap_tracking,
     )
 }
@@ -166,24 +108,14 @@
    current_access_index = new_access_index
 */
 pub fn squash_dict_inner_check_access_index(
-<<<<<<< HEAD
     vm_proxy: &mut VMProxy,
-=======
-    vm: &mut VirtualMachine,
->>>>>>> 7281369b
     ids: &HashMap<String, BigInt>,
     hint_ap_tracking: Option<&ApTracking>,
 ) -> Result<(), VirtualMachineError> {
     //Check that current_access_indices and current_access_index are in scope
-<<<<<<< HEAD
     let current_access_index = get_int_from_scope(vm_proxy.exec_scopes, "current_access_index")?;
     let current_access_indices =
         get_mut_list_ref_from_scope(vm_proxy.exec_scopes, "current_access_indices")?;
-=======
-    let current_access_index = get_int_from_scope(&vm.exec_scopes, "current_access_index")?;
-    let current_access_indices =
-        get_mut_list_ref_from_scope(&mut vm.exec_scopes, "current_access_indices")?;
->>>>>>> 7281369b
     //Main Logic
     let new_access_index = current_access_indices
         .pop()
@@ -191,8 +123,7 @@
     let index_delta_minus1 = new_access_index.clone() - current_access_index - bigint!(1);
     //loop_temps.delta_minus1 = loop_temps + 0 as it is the first field of the struct
     //Insert loop_temps.delta_minus1 into memory
-<<<<<<< HEAD
-    insert_integer_from_var_name(
+    insert_value_from_var_name(
         "loop_temps",
         index_delta_minus1,
         ids,
@@ -201,28 +132,11 @@
     )?;
     insert_int_into_scope(
         vm_proxy.exec_scopes,
-=======
-    insert_value_from_var_name(
-        "loop_temps",
-        index_delta_minus1,
-        ids,
-        &mut vm.memory,
-        &vm.references,
-        &vm.run_context,
-        hint_ap_tracking,
-    )?;
-    insert_int_into_scope(
-        &mut vm.exec_scopes,
->>>>>>> 7281369b
         "new_access_index",
         new_access_index.clone(),
     );
     insert_int_into_scope(
-<<<<<<< HEAD
         vm_proxy.exec_scopes,
-=======
-        &mut vm.exec_scopes,
->>>>>>> 7281369b
         "current_access_index",
         new_access_index,
     );
@@ -231,35 +145,17 @@
 
 // Implements Hint: ids.loop_temps.should_continue = 1 if current_access_indices else 0
 pub fn squash_dict_inner_continue_loop(
-<<<<<<< HEAD
     vm_proxy: &mut VMProxy,
-=======
-    vm: &mut VirtualMachine,
->>>>>>> 7281369b
     ids: &HashMap<String, BigInt>,
     hint_ap_tracking: Option<&ApTracking>,
 ) -> Result<(), VirtualMachineError> {
     //Check that ids contains the reference id for each variable used by the hint
     //Get addr for ids variables
-<<<<<<< HEAD
     let loop_temps_addr =
         get_relocatable_from_var_name("loop_temps", ids, vm_proxy, hint_ap_tracking)?;
     //Check that current_access_indices is in scope
     let current_access_indices =
         get_list_ref_from_scope(vm_proxy.exec_scopes, "current_access_indices")?;
-=======
-    let loop_temps_addr = get_relocatable_from_var_name(
-        "loop_temps",
-        ids,
-        &vm.memory,
-        &vm.references,
-        &vm.run_context,
-        hint_ap_tracking,
-    )?;
-    //Check that current_access_indices is in scope
-    let current_access_indices =
-        get_list_ref_from_scope(&vm.exec_scopes, "current_access_indices")?;
->>>>>>> 7281369b
     //Main Logic
     let should_continue = if current_access_indices.is_empty() {
         bigint!(0)
@@ -269,25 +165,16 @@
     //loop_temps.delta_minus1 = loop_temps + 3 as it is the fourth field of the struct
     //Insert loop_temps.delta_minus1 into memory
     let should_continue_addr = loop_temps_addr + 3;
-<<<<<<< HEAD
     vm_proxy
         .memory
-        .insert_integer(&should_continue_addr, should_continue)
-=======
-    vm.memory
         .insert_value(&should_continue_addr, should_continue)
->>>>>>> 7281369b
 }
 
 // Implements Hint: assert len(current_access_indices) == 0
 pub fn squash_dict_inner_len_assert(vm_proxy: &mut VMProxy) -> Result<(), VirtualMachineError> {
     //Check that current_access_indices is in scope
     let current_access_indices =
-<<<<<<< HEAD
         get_list_ref_from_scope(vm_proxy.exec_scopes, "current_access_indices")?;
-=======
-        get_list_ref_from_scope(&vm.exec_scopes, "current_access_indices")?;
->>>>>>> 7281369b
     if !current_access_indices.is_empty() {
         return Err(VirtualMachineError::CurrentAccessIndicesNotEmpty);
     }
@@ -296,7 +183,6 @@
 
 //Implements hint: assert ids.n_used_accesses == len(access_indices[key]
 pub fn squash_dict_inner_used_accesses_assert(
-<<<<<<< HEAD
     vm_proxy: &mut VMProxy,
     ids: &HashMap<String, BigInt>,
     hint_ap_tracking: Option<&ApTracking>,
@@ -305,23 +191,6 @@
     let n_used_accesses =
         get_integer_from_var_name("n_used_accesses", ids, vm_proxy, hint_ap_tracking)?.clone();
     let access_indices = get_access_indices(vm_proxy.exec_scopes)?;
-=======
-    vm: &mut VirtualMachine,
-    ids: &HashMap<String, BigInt>,
-    hint_ap_tracking: Option<&ApTracking>,
-) -> Result<(), VirtualMachineError> {
-    let key = get_int_from_scope(&vm.exec_scopes, "key")?;
-    let n_used_accesses = get_integer_from_var_name(
-        "n_used_accesses",
-        ids,
-        &vm.memory,
-        &vm.references,
-        &vm.run_context,
-        hint_ap_tracking,
-    )?
-    .clone();
-    let access_indices = get_access_indices(vm)?;
->>>>>>> 7281369b
     //Main Logic
     let access_indices_at_key = access_indices
         .get(&key)
@@ -342,11 +211,7 @@
     vm_proxy: &mut VMProxy,
 ) -> Result<(), VirtualMachineError> {
     //Check that current_access_indices is in scope
-<<<<<<< HEAD
     let keys = get_list_ref_from_scope(vm_proxy.exec_scopes, "keys")?;
-=======
-    let keys = get_list_ref_from_scope(&vm.exec_scopes, "keys")?;
->>>>>>> 7281369b
     if !keys.is_empty() {
         return Err(VirtualMachineError::KeysNotEmpty);
     };
@@ -357,20 +222,15 @@
 //  assert len(keys) > 0, 'No keys left but remaining_accesses > 0.'
 //  ids.next_key = key = keys.pop()
 pub fn squash_dict_inner_next_key(
-<<<<<<< HEAD
     vm_proxy: &mut VMProxy,
-=======
-    vm: &mut VirtualMachine,
->>>>>>> 7281369b
     ids: &HashMap<String, BigInt>,
     hint_ap_tracking: Option<&ApTracking>,
 ) -> Result<(), VirtualMachineError> {
     //Check that current_access_indices is in scope
-<<<<<<< HEAD
     let keys = get_mut_list_ref_from_scope(vm_proxy.exec_scopes, "keys")?;
     let next_key = keys.pop().ok_or(VirtualMachineError::EmptyKeys)?;
     //Insert next_key into ids.next_keys
-    insert_integer_from_var_name(
+    insert_value_from_var_name(
         "next_key",
         next_key.clone(),
         ids,
@@ -379,22 +239,6 @@
     )?;
     //Update local variables
     insert_int_into_scope(vm_proxy.exec_scopes, "key", next_key);
-=======
-    let keys = get_mut_list_ref_from_scope(&mut vm.exec_scopes, "keys")?;
-    let next_key = keys.pop().ok_or(VirtualMachineError::EmptyKeys)?;
-    //Insert next_key into ids.next_keys
-    insert_value_from_var_name(
-        "next_key",
-        next_key.clone(),
-        ids,
-        &mut vm.memory,
-        &vm.references,
-        &vm.run_context,
-        hint_ap_tracking,
-    )?;
-    //Update local variables
-    insert_int_into_scope(&mut vm.exec_scopes, "key", next_key);
->>>>>>> 7281369b
     Ok(())
 }
 
@@ -420,59 +264,22 @@
     ids.first_key = key = keys.pop()
 */
 pub fn squash_dict(
-<<<<<<< HEAD
     vm_proxy: &mut VMProxy,
-=======
-    vm: &mut VirtualMachine,
->>>>>>> 7281369b
     ids: &HashMap<String, BigInt>,
     hint_ap_tracking: Option<&ApTracking>,
 ) -> Result<(), VirtualMachineError> {
     //Get necessary variables addresses from ids
-<<<<<<< HEAD
     let address = get_ptr_from_var_name("dict_accesses", ids, vm_proxy, hint_ap_tracking)?;
     let ptr_diff = get_integer_from_var_name("ptr_diff", ids, vm_proxy, hint_ap_tracking)?;
     let n_accesses = get_integer_from_var_name("n_accesses", ids, vm_proxy, hint_ap_tracking)?;
     //Get range_check_builtin
     let range_check_builtin = get_range_check_builtin(vm_proxy.builtin_runners)?;
-=======
-    let address = get_ptr_from_var_name(
-        "dict_accesses",
-        ids,
-        &vm.memory,
-        &vm.references,
-        &vm.run_context,
-        hint_ap_tracking,
-    )?;
-    let ptr_diff = get_integer_from_var_name(
-        "ptr_diff",
-        ids,
-        &vm.memory,
-        &vm.references,
-        &vm.run_context,
-        hint_ap_tracking,
-    )?;
-    let n_accesses = get_integer_from_var_name(
-        "n_accesses",
-        ids,
-        &vm.memory,
-        &vm.references,
-        &vm.run_context,
-        hint_ap_tracking,
-    )?;
-    //Get range_check_builtin
-    let range_check_builtin = get_range_check_builtin(&vm.builtin_runners)?;
->>>>>>> 7281369b
     let range_check_bound = range_check_builtin._bound.clone();
     //Main Logic
     if ptr_diff % DICT_ACCESS_SIZE != bigint!(0) {
         return Err(VirtualMachineError::PtrDiffNotDivisibleByDictAccessSize);
     }
-<<<<<<< HEAD
     let squash_dict_max_size = get_int_from_scope(vm_proxy.exec_scopes, "__squash_dict_max_size");
-=======
-    let squash_dict_max_size = get_int_from_scope(&vm.exec_scopes, "__squash_dict_max_size");
->>>>>>> 7281369b
     if let Ok(max_size) = squash_dict_max_size {
         if n_accesses > &max_size {
             return Err(VirtualMachineError::SquashDictMaxSizeExceeded(
@@ -488,11 +295,7 @@
     let mut access_indices = HashMap::<BigInt, Vec<BigInt>>::new();
     for i in 0..n_accesses_usize {
         let key_addr = address.clone() + DICT_ACCESS_SIZE * i;
-<<<<<<< HEAD
         let key = vm_proxy
-=======
-        let key = vm
->>>>>>> 7281369b
             .memory
             .get_integer(&key_addr)
             .map_err(|_| VirtualMachineError::ExpectedInteger(MaybeRelocatable::from(key_addr)))?;
@@ -511,42 +314,15 @@
     } else {
         bigint!(0)
     };
-<<<<<<< HEAD
-    insert_integer_from_var_name("big_keys", big_keys, ids, vm_proxy, hint_ap_tracking)?;
+    insert_value_from_var_name("big_keys", big_keys, ids, vm_proxy, hint_ap_tracking)?;
     let key = keys.pop().ok_or(VirtualMachineError::EmptyKeys)?;
-    insert_integer_from_var_name("first_key", key.clone(), ids, vm_proxy, hint_ap_tracking)?;
-=======
-    insert_value_from_var_name(
-        "big_keys",
-        big_keys,
-        ids,
-        &mut vm.memory,
-        &vm.references,
-        &vm.run_context,
-        hint_ap_tracking,
-    )?;
-    let key = keys.pop().ok_or(VirtualMachineError::EmptyKeys)?;
-    insert_value_from_var_name(
-        "first_key",
-        key.clone(),
-        ids,
-        &mut vm.memory,
-        &vm.references,
-        &vm.run_context,
-        hint_ap_tracking,
-    )?;
->>>>>>> 7281369b
+    insert_value_from_var_name("first_key", key.clone(), ids, vm_proxy, hint_ap_tracking)?;
     //Insert local variables into scope
     vm_proxy
         .exec_scopes
         .assign_or_update_variable("access_indices", PyValueType::KeyToListMap(access_indices));
-<<<<<<< HEAD
     insert_list_into_scope(vm_proxy.exec_scopes, "keys", keys);
     insert_int_into_scope(vm_proxy.exec_scopes, "key", key);
-=======
-    insert_list_into_scope(&mut vm.exec_scopes, "keys", keys);
-    insert_int_into_scope(&mut vm.exec_scopes, "key", key);
->>>>>>> 7281369b
     Ok(())
 }
 
@@ -556,22 +332,14 @@
     use crate::bigint;
     use crate::serde::deserialize_program::ApTracking;
     use crate::types::exec_scope::PyValueType;
-<<<<<<< HEAD
-    use crate::types::instruction::Register;
-    use crate::vm::hints::execute_hint::{execute_hint, get_vm_proxy, HintReference};
-=======
-    use crate::utils::test_utils::references;
     use crate::utils::test_utils::*;
-    use crate::vm::hints::{
-        execute_hint::{BuiltinHintExecutor, HintReference},
-        hint_code,
-    };
->>>>>>> 7281369b
+    use crate::vm::hints::execute_hint::{get_vm_proxy, BuiltinHintExecutor, HintReference};
     use crate::vm::runners::builtin_runner::RangeCheckBuiltinRunner;
     use crate::vm::vm_core::VirtualMachine;
     use num_bigint::Sign;
 
     static HINT_EXECUTOR: BuiltinHintExecutor = BuiltinHintExecutor {};
+    use crate::types::hint_executor::HintExecutor;
 
     //Hint code as consts
     const SQUASH_DICT_INNER_FIRST_ITERATION : &str = "current_access_indices = sorted(access_indices[key])[::-1]\ncurrent_access_index = current_access_indices.pop()\nmemory[ids.range_check_ptr] = current_access_index";
@@ -616,35 +384,13 @@
         let mut ids = HashMap::<String, BigInt>::new();
         ids.insert(String::from("range_check_ptr"), bigint!(0));
         //Create references
-<<<<<<< HEAD
-        vm.references = HashMap::from([(
-            0,
-            HintReference {
-                register: Register::FP,
-                offset1: -1,
-                offset2: 0,
-                inner_dereference: false,
-                ap_tracking_data: None,
-                immediate: None,
-            },
-        )]);
-        {
-            let mut variables = get_vm_proxy(&mut vm);
-            //Execute the hint
-            assert_eq!(
-                execute_hint(&mut variables, hint_code, ids, &ApTracking::default()),
-                Ok(())
-            );
-        }
-=======
         vm.references = references!(1);
         //Execute the hint
-        assert_eq!(
-            vm.hint_executor
-                .execute_hint(&mut vm, hint_code, &ids, &ApTracking::default()),
+        let mut vm_proxy = get_vm_proxy(&mut vm);
+        assert_eq!(
+            HINT_EXECUTOR.execute_hint(&mut vm_proxy, hint_code, &ids, &ApTracking::default()),
             Ok(())
         );
->>>>>>> 7281369b
         //Check scope variables
         //Prepare expected data
         let scope_variables = vm.exec_scopes.get_local_variables().unwrap();
@@ -693,29 +439,11 @@
         let mut ids = HashMap::<String, BigInt>::new();
         ids.insert(String::from("range_check_ptr"), bigint!(0));
         //Create references
-<<<<<<< HEAD
-        vm.references = HashMap::from([(
-            0,
-            HintReference {
-                register: Register::FP,
-                offset1: -1,
-                offset2: 0,
-                inner_dereference: false,
-                ap_tracking_data: None,
-                immediate: None,
-            },
-        )]);
-        let mut variables = get_vm_proxy(&mut vm);
-        //Execute the hint
-        assert_eq!(
-            execute_hint(&mut variables, hint_code, ids, &ApTracking::default()),
-=======
         vm.references = references!(1);
         //Execute the hint
-        assert_eq!(
-            vm.hint_executor
-                .execute_hint(&mut vm, hint_code, &ids, &ApTracking::default()),
->>>>>>> 7281369b
+        let mut vm_proxy = get_vm_proxy(&mut vm);
+        assert_eq!(
+            HINT_EXECUTOR.execute_hint(&mut vm_proxy, hint_code, &ids, &ApTracking::default()),
             Err(VirtualMachineError::EmptyCurrentAccessIndices)
         );
     }
@@ -742,29 +470,11 @@
         let mut ids = HashMap::<String, BigInt>::new();
         ids.insert(String::from("range_check_ptr"), bigint!(0));
         //Create references
-<<<<<<< HEAD
-        vm.references = HashMap::from([(
-            0,
-            HintReference {
-                register: Register::FP,
-                offset1: -1,
-                offset2: 0,
-                inner_dereference: false,
-                ap_tracking_data: None,
-                immediate: None,
-            },
-        )]);
-        let mut variables = get_vm_proxy(&mut vm);
-        //Execute the hint
-        assert_eq!(
-            execute_hint(&mut variables, hint_code, ids, &ApTracking::default()),
-=======
         vm.references = references!(1);
         //Execute the hint
-        assert_eq!(
-            vm.hint_executor
-                .execute_hint(&mut vm, hint_code, &ids, &ApTracking::default()),
->>>>>>> 7281369b
+        let mut vm_proxy = get_vm_proxy(&mut vm);
+        assert_eq!(
+            HINT_EXECUTOR.execute_hint(&mut vm_proxy, hint_code, &ids, &ApTracking::default()),
             Err(VirtualMachineError::VariableNotInScopeError(String::from(
                 "key"
             )))
@@ -792,29 +502,11 @@
         let mut ids = HashMap::<String, BigInt>::new();
         ids.insert(String::from("should_skip_loop"), bigint!(0));
         //Create references
-<<<<<<< HEAD
-        vm.references = HashMap::from([(
-            0,
-            HintReference {
-                register: Register::FP,
-                offset1: -1,
-                offset2: 0,
-                inner_dereference: false,
-                ap_tracking_data: None,
-                immediate: None,
-            },
-        )]);
-        let mut variables = get_vm_proxy(&mut vm);
-        //Execute the hint
-        assert_eq!(
-            execute_hint(&mut variables, hint_code, ids, &ApTracking::default()),
-=======
         vm.references = references!(1);
         //Execute the hint
-        assert_eq!(
-            vm.hint_executor
-                .execute_hint(&mut vm, hint_code, &ids, &ApTracking::default()),
->>>>>>> 7281369b
+        let mut vm_proxy = get_vm_proxy(&mut vm);
+        assert_eq!(
+            HINT_EXECUTOR.execute_hint(&mut vm_proxy, hint_code, &ids, &ApTracking::default()),
             Ok(())
         );
         //Check the value of ids.should_skip_loop
@@ -845,29 +537,11 @@
         let mut ids = HashMap::<String, BigInt>::new();
         ids.insert(String::from("should_skip_loop"), bigint!(0));
         //Create references
-<<<<<<< HEAD
-        vm.references = HashMap::from([(
-            0,
-            HintReference {
-                register: Register::FP,
-                offset1: -1,
-                offset2: 0,
-                inner_dereference: false,
-                ap_tracking_data: None,
-                immediate: None,
-            },
-        )]);
-        let mut variables = get_vm_proxy(&mut vm);
-        //Execute the hint
-        assert_eq!(
-            execute_hint(&mut variables, hint_code, ids, &ApTracking::default()),
-=======
         vm.references = references!(1);
         //Execute the hint
-        assert_eq!(
-            vm.hint_executor
-                .execute_hint(&mut vm, hint_code, &ids, &ApTracking::default()),
->>>>>>> 7281369b
+        let mut vm_proxy = get_vm_proxy(&mut vm);
+        assert_eq!(
+            HINT_EXECUTOR.execute_hint(&mut vm_proxy, hint_code, &ids, &ApTracking::default()),
             Ok(())
         );
         //Check the value of ids.should_skip_loop
@@ -900,35 +574,13 @@
         let mut ids = HashMap::<String, BigInt>::new();
         ids.insert(String::from("loop_temps"), bigint!(0));
         //Create references
-<<<<<<< HEAD
-        vm.references = HashMap::from([(
-            0,
-            HintReference {
-                register: Register::FP,
-                offset1: -1,
-                offset2: 0,
-                inner_dereference: false,
-                ap_tracking_data: None,
-                immediate: None,
-            },
-        )]);
-        {
-            let mut variables = get_vm_proxy(&mut vm);
-            //Execute the hint
-            assert_eq!(
-                execute_hint(&mut variables, hint_code, ids, &ApTracking::default()),
-                Ok(())
-            );
-        }
-=======
         vm.references = references!(1);
         //Execute the hint
-        assert_eq!(
-            vm.hint_executor
-                .execute_hint(&mut vm, hint_code, &ids, &ApTracking::default()),
+        let mut vm_proxy = get_vm_proxy(&mut vm);
+        assert_eq!(
+            HINT_EXECUTOR.execute_hint(&mut vm_proxy, hint_code, &ids, &ApTracking::default()),
             Ok(())
         );
->>>>>>> 7281369b
         //Check scope variables
         let scope_variables = vm.exec_scopes.get_local_variables().unwrap();
         let current_access_indices_scope = scope_variables.get("current_access_indices").unwrap();
@@ -979,29 +631,11 @@
         let mut ids = HashMap::<String, BigInt>::new();
         ids.insert(String::from("loop_temps"), bigint!(0));
         //Create references
-<<<<<<< HEAD
-        vm.references = HashMap::from([(
-            0,
-            HintReference {
-                register: Register::FP,
-                offset1: -1,
-                offset2: 0,
-                inner_dereference: false,
-                ap_tracking_data: None,
-                immediate: None,
-            },
-        )]);
-        let mut variables = get_vm_proxy(&mut vm);
-        //Execute the hint
-        assert_eq!(
-            execute_hint(&mut variables, hint_code, ids, &ApTracking::default()),
-=======
         vm.references = references!(1);
         //Execute the hint
-        assert_eq!(
-            vm.hint_executor
-                .execute_hint(&mut vm, hint_code, &ids, &ApTracking::default()),
->>>>>>> 7281369b
+        let mut vm_proxy = get_vm_proxy(&mut vm);
+        assert_eq!(
+            HINT_EXECUTOR.execute_hint(&mut vm_proxy, hint_code, &ids, &ApTracking::default()),
             Err(VirtualMachineError::EmptyCurrentAccessIndices)
         );
     }
@@ -1027,29 +661,11 @@
         let mut ids = HashMap::<String, BigInt>::new();
         ids.insert(String::from("loop_temps"), bigint!(0));
         //Create references
-<<<<<<< HEAD
-        vm.references = HashMap::from([(
-            0,
-            HintReference {
-                register: Register::FP,
-                offset1: -1,
-                offset2: 0,
-                inner_dereference: false,
-                ap_tracking_data: None,
-                immediate: None,
-            },
-        )]);
-        let mut variables = get_vm_proxy(&mut vm);
-        //Execute the hint
-        assert_eq!(
-            execute_hint(&mut variables, hint_code, ids, &ApTracking::default()),
-=======
         vm.references = references!(1);
         //Execute the hint
-        assert_eq!(
-            vm.hint_executor
-                .execute_hint(&mut vm, hint_code, &ids, &ApTracking::default()),
->>>>>>> 7281369b
+        let mut vm_proxy = get_vm_proxy(&mut vm);
+        assert_eq!(
+            HINT_EXECUTOR.execute_hint(&mut vm_proxy, hint_code, &ids, &ApTracking::default()),
             Ok(())
         );
         //Check the value of ids.loop_temps.should_continue (loop_temps + 3)
@@ -1080,29 +696,11 @@
         let mut ids = HashMap::<String, BigInt>::new();
         ids.insert(String::from("loop_temps"), bigint!(0));
         //Create references
-<<<<<<< HEAD
-        vm.references = HashMap::from([(
-            0,
-            HintReference {
-                register: Register::FP,
-                offset1: -1,
-                offset2: 0,
-                inner_dereference: false,
-                ap_tracking_data: None,
-                immediate: None,
-            },
-        )]);
-        let mut variables = get_vm_proxy(&mut vm);
-        //Execute the hint
-        assert_eq!(
-            execute_hint(&mut variables, hint_code, ids, &ApTracking::default()),
-=======
         vm.references = references!(1);
         //Execute the hint
-        assert_eq!(
-            vm.hint_executor
-                .execute_hint(&mut vm, hint_code, &ids, &ApTracking::default()),
->>>>>>> 7281369b
+        let mut vm_proxy = get_vm_proxy(&mut vm);
+        assert_eq!(
+            HINT_EXECUTOR.execute_hint(&mut vm_proxy, hint_code, &ids, &ApTracking::default()),
             Ok(())
         );
         //Check the value of ids.loop_temps.should_continue (loop_temps + 3)
@@ -1126,19 +724,12 @@
         );
         //Execute the hint
         //Hint should produce an error if assertion fails
-        let mut variables = get_vm_proxy(&mut vm);
-        assert_eq!(
-<<<<<<< HEAD
-            execute_hint(
-                &mut variables,
-                hint_code,
-                HashMap::new(),
-=======
-            vm.hint_executor.execute_hint(
-                &mut vm,
+        let mut vm_proxy = get_vm_proxy(&mut vm);
+        assert_eq!(
+            HINT_EXECUTOR.execute_hint(
+                &mut vm_proxy,
                 hint_code,
                 &HashMap::new(),
->>>>>>> 7281369b
                 &ApTracking::default()
             ),
             Ok(())
@@ -1159,19 +750,12 @@
         );
         //Execute the hint
         //Hint should produce an error if assertion fails
-        let mut variables = get_vm_proxy(&mut vm);
-        assert_eq!(
-<<<<<<< HEAD
-            execute_hint(
-                &mut variables,
-                hint_code,
-                HashMap::new(),
-=======
-            vm.hint_executor.execute_hint(
-                &mut vm,
+        let mut vm_proxy = get_vm_proxy(&mut vm);
+        assert_eq!(
+            HINT_EXECUTOR.execute_hint(
+                &mut vm_proxy,
                 hint_code,
                 &HashMap::new(),
->>>>>>> 7281369b
                 &ApTracking::default()
             ),
             Err(VirtualMachineError::CurrentAccessIndicesNotEmpty)
@@ -1211,14 +795,9 @@
         vm.references = references!(1);
         //Execute the hint
         //Hint would fail is assertion fails
-        let mut variables = get_vm_proxy(&mut vm);
-        assert_eq!(
-<<<<<<< HEAD
-            execute_hint(&mut variables, hint_code, ids, &ApTracking::default()),
-=======
-            vm.hint_executor
-                .execute_hint(&mut vm, hint_code, &ids, &ApTracking::default()),
->>>>>>> 7281369b
+        let mut vm_proxy = get_vm_proxy(&mut vm);
+        assert_eq!(
+            HINT_EXECUTOR.execute_hint(&mut vm_proxy, hint_code, &ids, &ApTracking::default()),
             Ok(())
         );
     }
@@ -1253,29 +832,11 @@
         let mut ids = HashMap::<String, BigInt>::new();
         ids.insert(String::from("n_used_accesses"), bigint!(0));
         //Create references
-<<<<<<< HEAD
-        vm.references = HashMap::from([(
-            0,
-            HintReference {
-                register: Register::FP,
-                offset1: -1,
-                offset2: 0,
-                inner_dereference: false,
-                ap_tracking_data: None,
-                immediate: None,
-            },
-        )]);
-        let mut variables = get_vm_proxy(&mut vm);
-        //Execute the hint
-        assert_eq!(
-            execute_hint(&mut variables, hint_code, ids, &ApTracking::default()),
-=======
         vm.references = references!(1);
         //Execute the hint
-        assert_eq!(
-            vm.hint_executor
-                .execute_hint(&mut vm, hint_code, &ids, &ApTracking::default()),
->>>>>>> 7281369b
+        let mut vm_proxy = get_vm_proxy(&mut vm);
+        assert_eq!(
+            HINT_EXECUTOR.execute_hint(&mut vm_proxy, hint_code, &ids, &ApTracking::default()),
             Err(VirtualMachineError::NumUsedAccessesAssertFail(
                 bigint!(5),
                 4,
@@ -1314,29 +875,11 @@
         let mut ids = HashMap::<String, BigInt>::new();
         ids.insert(String::from("n_used_accesses"), bigint!(0));
         //Create references
-<<<<<<< HEAD
-        vm.references = HashMap::from([(
-            0,
-            HintReference {
-                register: Register::FP,
-                offset1: -1,
-                offset2: 0,
-                inner_dereference: false,
-                ap_tracking_data: None,
-                immediate: None,
-            },
-        )]);
-        let mut variables = get_vm_proxy(&mut vm);
-        //Execute the hint
-        assert_eq!(
-            execute_hint(&mut variables, hint_code, ids, &ApTracking::default()),
-=======
         vm.references = references!(1);
         //Execute the hint
-        assert_eq!(
-            vm.hint_executor
-                .execute_hint(&mut vm, hint_code, &ids, &ApTracking::default()),
->>>>>>> 7281369b
+        let mut vm_proxy = get_vm_proxy(&mut vm);
+        assert_eq!(
+            HINT_EXECUTOR.execute_hint(&mut vm_proxy, hint_code, &ids, &ApTracking::default()),
             Err(VirtualMachineError::ExpectedInteger(
                 MaybeRelocatable::from((0, 0))
             ))
@@ -1354,19 +897,12 @@
         vm.exec_scopes
             .assign_or_update_variable("keys", PyValueType::List(keys));
         //Execute the hint
-        let mut variables = get_vm_proxy(&mut vm);
-        assert_eq!(
-<<<<<<< HEAD
-            execute_hint(
-                &mut variables,
-                hint_code,
-                HashMap::new(),
-=======
-            vm.hint_executor.execute_hint(
-                &mut vm,
+        let mut vm_proxy = get_vm_proxy(&mut vm);
+        assert_eq!(
+            HINT_EXECUTOR.execute_hint(
+                &mut vm_proxy,
                 hint_code,
                 &HashMap::new(),
->>>>>>> 7281369b
                 &ApTracking::default()
             ),
             Ok(())
@@ -1384,19 +920,12 @@
         vm.exec_scopes
             .assign_or_update_variable("keys", PyValueType::List(keys));
         //Execute the hint
-        let mut variables = get_vm_proxy(&mut vm);
-        assert_eq!(
-<<<<<<< HEAD
-            execute_hint(
-                &mut variables,
-                hint_code,
-                HashMap::new(),
-=======
-            vm.hint_executor.execute_hint(
-                &mut vm,
+        let mut vm_proxy = get_vm_proxy(&mut vm);
+        assert_eq!(
+            HINT_EXECUTOR.execute_hint(
+                &mut vm_proxy,
                 hint_code,
                 &HashMap::new(),
->>>>>>> 7281369b
                 &ApTracking::default()
             ),
             Err(VirtualMachineError::KeysNotEmpty)
@@ -1409,19 +938,12 @@
         //Create vm
         let mut vm = vm!();
         //Execute the hint
-        let mut variables = get_vm_proxy(&mut vm);
-        assert_eq!(
-<<<<<<< HEAD
-            execute_hint(
-                &mut variables,
-                hint_code,
-                HashMap::new(),
-=======
-            vm.hint_executor.execute_hint(
-                &mut vm,
+        let mut vm_proxy = get_vm_proxy(&mut vm);
+        assert_eq!(
+            HINT_EXECUTOR.execute_hint(
+                &mut vm_proxy,
                 hint_code,
                 &HashMap::new(),
->>>>>>> 7281369b
                 &ApTracking::default()
             ),
             Err(VirtualMachineError::VariableNotInScopeError(String::from(
@@ -1449,29 +971,11 @@
         let mut ids = HashMap::<String, BigInt>::new();
         ids.insert(String::from("next_key"), bigint!(0));
         //Create references
-<<<<<<< HEAD
-        vm.references = HashMap::from([(
-            0,
-            HintReference {
-                register: Register::FP,
-                offset1: -1,
-                offset2: 0,
-                inner_dereference: false,
-                ap_tracking_data: None,
-                immediate: None,
-            },
-        )]);
-        let mut variables = get_vm_proxy(&mut vm);
-        //Execute the hint
-        assert_eq!(
-            execute_hint(&mut variables, hint_code, ids, &ApTracking::default()),
-=======
         vm.references = references!(1);
         //Execute the hint
-        assert_eq!(
-            vm.hint_executor
-                .execute_hint(&mut vm, hint_code, &ids, &ApTracking::default()),
->>>>>>> 7281369b
+        let mut vm_proxy = get_vm_proxy(&mut vm);
+        assert_eq!(
+            HINT_EXECUTOR.execute_hint(&mut vm_proxy, hint_code, &ids, &ApTracking::default()),
             Ok(())
         );
         //Check the value of ids.next_key
@@ -1506,29 +1010,11 @@
         let mut ids = HashMap::<String, BigInt>::new();
         ids.insert(String::from("next_key"), bigint!(0));
         //Create references
-<<<<<<< HEAD
-        vm.references = HashMap::from([(
-            0,
-            HintReference {
-                register: Register::FP,
-                offset1: -1,
-                offset2: 0,
-                inner_dereference: false,
-                ap_tracking_data: None,
-                immediate: None,
-            },
-        )]);
-        let mut variables = get_vm_proxy(&mut vm);
-        //Execute the hint
-        assert_eq!(
-            execute_hint(&mut variables, hint_code, ids, &ApTracking::default()),
-=======
         vm.references = references!(1);
         //Execute the hint
-        assert_eq!(
-            vm.hint_executor
-                .execute_hint(&mut vm, hint_code, &ids, &ApTracking::default()),
->>>>>>> 7281369b
+        let mut vm_proxy = get_vm_proxy(&mut vm);
+        assert_eq!(
+            HINT_EXECUTOR.execute_hint(&mut vm_proxy, hint_code, &ids, &ApTracking::default()),
             Err(VirtualMachineError::EmptyKeys)
         );
     }
@@ -1612,88 +1098,21 @@
             .unwrap();
 
         //Create ids
-        let mut ids = HashMap::<String, BigInt>::new();
-        ids.insert(String::from("dict_accesses"), bigint!(0));
-        ids.insert(String::from("big_keys"), bigint!(1));
-        ids.insert(String::from("first_key"), bigint!(2));
-        ids.insert(String::from("ptr_diff"), bigint!(3));
-        ids.insert(String::from("n_accesses"), bigint!(4));
-        //Create references
-<<<<<<< HEAD
-        vm.references = HashMap::from([
-            (
-                0,
-                HintReference {
-                    register: Register::FP,
-                    offset1: -5,
-                    offset2: 0,
-                    inner_dereference: false,
-                    ap_tracking_data: None,
-                    immediate: None,
-                },
-            ),
-            (
-                1,
-                HintReference {
-                    register: Register::FP,
-                    offset1: -4,
-                    offset2: 0,
-                    inner_dereference: false,
-                    ap_tracking_data: None,
-                    immediate: None,
-                },
-            ),
-            (
-                2,
-                HintReference {
-                    register: Register::FP,
-                    offset1: -3,
-                    offset2: 0,
-                    inner_dereference: false,
-                    ap_tracking_data: None,
-                    immediate: None,
-                },
-            ),
-            (
-                3,
-                HintReference {
-                    register: Register::FP,
-                    offset1: -2,
-                    offset2: 0,
-                    inner_dereference: false,
-                    ap_tracking_data: None,
-                    immediate: None,
-                },
-            ),
-            (
-                4,
-                HintReference {
-                    register: Register::FP,
-                    offset1: -1,
-                    offset2: 0,
-                    inner_dereference: false,
-                    ap_tracking_data: None,
-                    immediate: None,
-                },
-            ),
-        ]);
-        {
-            let mut variables = get_vm_proxy(&mut vm);
-            //Execute the hint
-            assert_eq!(
-                execute_hint(&mut variables, hint_code, ids, &ApTracking::default()),
-                Ok(())
-            );
-        }
-=======
+        let ids = ids![
+            "dict_accesses",
+            "big_keys",
+            "first_key",
+            "ptr_diff",
+            "n_accesses"
+        ];
+        //Create references
         vm.references = references!(5);
         //Execute the hint
-        assert_eq!(
-            vm.hint_executor
-                .execute_hint(&mut vm, hint_code, &ids, &ApTracking::default()),
+        let mut vm_proxy = get_vm_proxy(&mut vm);
+        assert_eq!(
+            HINT_EXECUTOR.execute_hint(&mut vm_proxy, hint_code, &ids, &ApTracking::default()),
             Ok(())
         );
->>>>>>> 7281369b
         //Check scope variables
         let access_indices = get_access_indices(&vm.exec_scopes).unwrap();
         assert_eq!(
@@ -1723,7 +1142,6 @@
     fn squash_dict_valid_two_key_dict_no_max_size() {
         //Dict = {1: (1,1), 1: (1,2), 2: (10,10), 2: (10,20)}
         let hint_code = SQUASH_DICT;
-        assert_eq!(SQUASH_DICT, hint_code::SQUASH_DICT);
         //Create vm
         let mut vm = vm_with_range_check!();
         for _ in 0..2 {
@@ -1841,82 +1259,19 @@
             .unwrap();
 
         //Create ids
-        let mut ids = HashMap::<String, BigInt>::new();
-        ids.insert(String::from("dict_accesses"), bigint!(0));
-        ids.insert(String::from("big_keys"), bigint!(1));
-        ids.insert(String::from("first_key"), bigint!(2));
-        ids.insert(String::from("ptr_diff"), bigint!(3));
-        ids.insert(String::from("n_accesses"), bigint!(4));
-        //Create references
-<<<<<<< HEAD
-        vm.references = HashMap::from([
-            (
-                0,
-                HintReference {
-                    register: Register::FP,
-                    offset1: -5,
-                    offset2: 0,
-                    inner_dereference: false,
-                    ap_tracking_data: None,
-                    immediate: None,
-                },
-            ),
-            (
-                1,
-                HintReference {
-                    register: Register::FP,
-                    offset1: -4,
-                    offset2: 0,
-                    inner_dereference: false,
-                    ap_tracking_data: None,
-                    immediate: None,
-                },
-            ),
-            (
-                2,
-                HintReference {
-                    register: Register::FP,
-                    offset1: -3,
-                    offset2: 0,
-                    inner_dereference: false,
-                    ap_tracking_data: None,
-                    immediate: None,
-                },
-            ),
-            (
-                3,
-                HintReference {
-                    register: Register::FP,
-                    offset1: -2,
-                    offset2: 0,
-                    inner_dereference: false,
-                    ap_tracking_data: None,
-                    immediate: None,
-                },
-            ),
-            (
-                4,
-                HintReference {
-                    register: Register::FP,
-                    offset1: -1,
-                    offset2: 0,
-                    inner_dereference: false,
-                    ap_tracking_data: None,
-                    immediate: None,
-                },
-            ),
-        ]);
-
-        let mut variables = get_vm_proxy(&mut vm); //Execute the hint
-        assert_eq!(
-            execute_hint(&mut variables, hint_code, ids, &ApTracking::default()),
-=======
+        let ids = ids![
+            "dict_accesses",
+            "big_keys",
+            "first_key",
+            "ptr_diff",
+            "n_accesses"
+        ];
+        //Create references
         vm.references = references!(5);
         //Execute the hint
-        assert_eq!(
-            vm.hint_executor
-                .execute_hint(&mut vm, hint_code, &ids, &ApTracking::default()),
->>>>>>> 7281369b
+        let mut vm_proxy = get_vm_proxy(&mut vm);
+        assert_eq!(
+            HINT_EXECUTOR.execute_hint(&mut vm_proxy, hint_code, &ids, &ApTracking::default()),
             Ok(())
         );
         //Check scope variables
@@ -2029,82 +1384,19 @@
             .unwrap();
 
         //Create ids
-        let mut ids = HashMap::<String, BigInt>::new();
-        ids.insert(String::from("dict_accesses"), bigint!(0));
-        ids.insert(String::from("big_keys"), bigint!(1));
-        ids.insert(String::from("first_key"), bigint!(2));
-        ids.insert(String::from("ptr_diff"), bigint!(3));
-        ids.insert(String::from("n_accesses"), bigint!(4));
-        //Create references
-<<<<<<< HEAD
-        vm.references = HashMap::from([
-            (
-                0,
-                HintReference {
-                    register: Register::FP,
-                    offset1: -5,
-                    offset2: 0,
-                    inner_dereference: false,
-                    ap_tracking_data: None,
-                    immediate: None,
-                },
-            ),
-            (
-                1,
-                HintReference {
-                    register: Register::FP,
-                    offset1: -4,
-                    offset2: 0,
-                    inner_dereference: false,
-                    ap_tracking_data: None,
-                    immediate: None,
-                },
-            ),
-            (
-                2,
-                HintReference {
-                    register: Register::FP,
-                    offset1: -3,
-                    offset2: 0,
-                    inner_dereference: false,
-                    ap_tracking_data: None,
-                    immediate: None,
-                },
-            ),
-            (
-                3,
-                HintReference {
-                    register: Register::FP,
-                    offset1: -2,
-                    offset2: 0,
-                    inner_dereference: false,
-                    ap_tracking_data: None,
-                    immediate: None,
-                },
-            ),
-            (
-                4,
-                HintReference {
-                    register: Register::FP,
-                    offset1: -1,
-                    offset2: 0,
-                    inner_dereference: false,
-                    ap_tracking_data: None,
-                    immediate: None,
-                },
-            ),
-        ]);
-
-        let mut variables = get_vm_proxy(&mut vm); //Execute the hint
-        assert_eq!(
-            execute_hint(&mut variables, hint_code, ids, &ApTracking::default()),
-=======
+        let ids = ids![
+            "dict_accesses",
+            "big_keys",
+            "first_key",
+            "ptr_diff",
+            "n_accesses"
+        ];
+        //Create references
         vm.references = references!(5);
         //Execute the hint
-        assert_eq!(
-            vm.hint_executor
-                .execute_hint(&mut vm, hint_code, &ids, &ApTracking::default()),
->>>>>>> 7281369b
+        let mut vm_proxy = get_vm_proxy(&mut vm);
+        assert_eq!(
+            HINT_EXECUTOR.execute_hint(&mut vm_proxy, hint_code, &ids, &ApTracking::default()),
             Ok(())
         );
         //Check scope variables
@@ -2214,82 +1506,19 @@
             .unwrap();
 
         //Create ids
-        let mut ids = HashMap::<String, BigInt>::new();
-        ids.insert(String::from("dict_accesses"), bigint!(0));
-        ids.insert(String::from("big_keys"), bigint!(1));
-        ids.insert(String::from("first_key"), bigint!(2));
-        ids.insert(String::from("ptr_diff"), bigint!(3));
-        ids.insert(String::from("n_accesses"), bigint!(4));
-        //Create references
-<<<<<<< HEAD
-        vm.references = HashMap::from([
-            (
-                0,
-                HintReference {
-                    register: Register::FP,
-                    offset1: -5,
-                    offset2: 0,
-                    inner_dereference: false,
-                    ap_tracking_data: None,
-                    immediate: None,
-                },
-            ),
-            (
-                1,
-                HintReference {
-                    register: Register::FP,
-                    offset1: -4,
-                    offset2: 0,
-                    inner_dereference: false,
-                    ap_tracking_data: None,
-                    immediate: None,
-                },
-            ),
-            (
-                2,
-                HintReference {
-                    register: Register::FP,
-                    offset1: -3,
-                    offset2: 0,
-                    inner_dereference: false,
-                    ap_tracking_data: None,
-                    immediate: None,
-                },
-            ),
-            (
-                3,
-                HintReference {
-                    register: Register::FP,
-                    offset1: -2,
-                    offset2: 0,
-                    inner_dereference: false,
-                    ap_tracking_data: None,
-                    immediate: None,
-                },
-            ),
-            (
-                4,
-                HintReference {
-                    register: Register::FP,
-                    offset1: -1,
-                    offset2: 0,
-                    inner_dereference: false,
-                    ap_tracking_data: None,
-                    immediate: None,
-                },
-            ),
-        ]);
-
-        let mut variables = get_vm_proxy(&mut vm); //Execute the hint
-        assert_eq!(
-            execute_hint(&mut variables, hint_code, ids, &ApTracking::default()),
-=======
+        let ids = ids![
+            "dict_accesses",
+            "big_keys",
+            "first_key",
+            "ptr_diff",
+            "n_accesses"
+        ];
+        //Create references
         vm.references = references!(5);
         //Execute the hint
-        assert_eq!(
-            vm.hint_executor
-                .execute_hint(&mut vm, hint_code, &ids, &ApTracking::default()),
->>>>>>> 7281369b
+        let mut vm_proxy = get_vm_proxy(&mut vm);
+        assert_eq!(
+            HINT_EXECUTOR.execute_hint(&mut vm_proxy, hint_code, &ids, &ApTracking::default()),
             Err(VirtualMachineError::SquashDictMaxSizeExceeded(
                 bigint!(1),
                 bigint!(2)
@@ -2376,82 +1605,19 @@
             .unwrap();
 
         //Create ids
-        let mut ids = HashMap::<String, BigInt>::new();
-        ids.insert(String::from("dict_accesses"), bigint!(0));
-        ids.insert(String::from("big_keys"), bigint!(1));
-        ids.insert(String::from("first_key"), bigint!(2));
-        ids.insert(String::from("ptr_diff"), bigint!(3));
-        ids.insert(String::from("n_accesses"), bigint!(4));
-        //Create references
-<<<<<<< HEAD
-        vm.references = HashMap::from([
-            (
-                0,
-                HintReference {
-                    register: Register::FP,
-                    offset1: -5,
-                    offset2: 0,
-                    inner_dereference: false,
-                    ap_tracking_data: None,
-                    immediate: None,
-                },
-            ),
-            (
-                1,
-                HintReference {
-                    register: Register::FP,
-                    offset1: -4,
-                    offset2: 0,
-                    inner_dereference: false,
-                    ap_tracking_data: None,
-                    immediate: None,
-                },
-            ),
-            (
-                2,
-                HintReference {
-                    register: Register::FP,
-                    offset1: -3,
-                    offset2: 0,
-                    inner_dereference: false,
-                    ap_tracking_data: None,
-                    immediate: None,
-                },
-            ),
-            (
-                3,
-                HintReference {
-                    register: Register::FP,
-                    offset1: -2,
-                    offset2: 0,
-                    inner_dereference: false,
-                    ap_tracking_data: None,
-                    immediate: None,
-                },
-            ),
-            (
-                4,
-                HintReference {
-                    register: Register::FP,
-                    offset1: -1,
-                    offset2: 0,
-                    inner_dereference: false,
-                    ap_tracking_data: None,
-                    immediate: None,
-                },
-            ),
-        ]);
-
-        let mut variables = get_vm_proxy(&mut vm); //Execute the hint
-        assert_eq!(
-            execute_hint(&mut variables, hint_code, ids, &ApTracking::default()),
-=======
+        let ids = ids![
+            "dict_accesses",
+            "big_keys",
+            "first_key",
+            "ptr_diff",
+            "n_accesses"
+        ];
+        //Create references
         vm.references = references!(5);
         //Execute the hint
-        assert_eq!(
-            vm.hint_executor
-                .execute_hint(&mut vm, hint_code, &ids, &ApTracking::default()),
->>>>>>> 7281369b
+        let mut vm_proxy = get_vm_proxy(&mut vm);
+        assert_eq!(
+            HINT_EXECUTOR.execute_hint(&mut vm_proxy, hint_code, &ids, &ApTracking::default()),
             Err(VirtualMachineError::PtrDiffNotDivisibleByDictAccessSize)
         );
     }
@@ -2537,82 +1703,19 @@
             .unwrap();
 
         //Create ids
-        let mut ids = HashMap::<String, BigInt>::new();
-        ids.insert(String::from("dict_accesses"), bigint!(0));
-        ids.insert(String::from("big_keys"), bigint!(1));
-        ids.insert(String::from("first_key"), bigint!(2));
-        ids.insert(String::from("ptr_diff"), bigint!(3));
-        ids.insert(String::from("n_accesses"), bigint!(4));
-        //Create references
-<<<<<<< HEAD
-        vm.references = HashMap::from([
-            (
-                0,
-                HintReference {
-                    register: Register::FP,
-                    offset1: -5,
-                    offset2: 0,
-                    inner_dereference: false,
-                    ap_tracking_data: None,
-                    immediate: None,
-                },
-            ),
-            (
-                1,
-                HintReference {
-                    register: Register::FP,
-                    offset1: -4,
-                    offset2: 0,
-                    inner_dereference: false,
-                    ap_tracking_data: None,
-                    immediate: None,
-                },
-            ),
-            (
-                2,
-                HintReference {
-                    register: Register::FP,
-                    offset1: -3,
-                    offset2: 0,
-                    inner_dereference: false,
-                    ap_tracking_data: None,
-                    immediate: None,
-                },
-            ),
-            (
-                3,
-                HintReference {
-                    register: Register::FP,
-                    offset1: -2,
-                    offset2: 0,
-                    inner_dereference: false,
-                    ap_tracking_data: None,
-                    immediate: None,
-                },
-            ),
-            (
-                4,
-                HintReference {
-                    register: Register::FP,
-                    offset1: -1,
-                    offset2: 0,
-                    inner_dereference: false,
-                    ap_tracking_data: None,
-                    immediate: None,
-                },
-            ),
-        ]);
-
-        let mut variables = get_vm_proxy(&mut vm); //Execute the hint
-        assert_eq!(
-            execute_hint(&mut variables, hint_code, ids, &ApTracking::default()),
-=======
+        let ids = ids![
+            "dict_accesses",
+            "big_keys",
+            "first_key",
+            "ptr_diff",
+            "n_accesses"
+        ];
+        //Create references
         vm.references = references!(5);
         //Execute the hint
-        assert_eq!(
-            vm.hint_executor
-                .execute_hint(&mut vm, hint_code, &ids, &ApTracking::default()),
->>>>>>> 7281369b
+        let mut vm_proxy = get_vm_proxy(&mut vm);
+        assert_eq!(
+            HINT_EXECUTOR.execute_hint(&mut vm_proxy, hint_code, &ids, &ApTracking::default()),
             Err(VirtualMachineError::NAccessesTooBig(BigInt::new(
                 Sign::Plus,
                 vec![1, 0, 0, 0, 0, 0, 17, 134217728]
@@ -2705,82 +1808,19 @@
             .unwrap();
 
         //Create ids
-        let mut ids = HashMap::<String, BigInt>::new();
-        ids.insert(String::from("dict_accesses"), bigint!(0));
-        ids.insert(String::from("big_keys"), bigint!(1));
-        ids.insert(String::from("first_key"), bigint!(2));
-        ids.insert(String::from("ptr_diff"), bigint!(3));
-        ids.insert(String::from("n_accesses"), bigint!(4));
-        //Create references
-<<<<<<< HEAD
-        vm.references = HashMap::from([
-            (
-                0,
-                HintReference {
-                    register: Register::FP,
-                    offset1: -5,
-                    offset2: 0,
-                    inner_dereference: false,
-                    ap_tracking_data: None,
-                    immediate: None,
-                },
-            ),
-            (
-                1,
-                HintReference {
-                    register: Register::FP,
-                    offset1: -4,
-                    offset2: 0,
-                    inner_dereference: false,
-                    ap_tracking_data: None,
-                    immediate: None,
-                },
-            ),
-            (
-                2,
-                HintReference {
-                    register: Register::FP,
-                    offset1: -3,
-                    offset2: 0,
-                    inner_dereference: false,
-                    ap_tracking_data: None,
-                    immediate: None,
-                },
-            ),
-            (
-                3,
-                HintReference {
-                    register: Register::FP,
-                    offset1: -2,
-                    offset2: 0,
-                    inner_dereference: false,
-                    ap_tracking_data: None,
-                    immediate: None,
-                },
-            ),
-            (
-                4,
-                HintReference {
-                    register: Register::FP,
-                    offset1: -1,
-                    offset2: 0,
-                    inner_dereference: false,
-                    ap_tracking_data: None,
-                    immediate: None,
-                },
-            ),
-        ]);
-
-        let mut variables = get_vm_proxy(&mut vm); //Execute the hint
-        assert_eq!(
-            execute_hint(&mut variables, hint_code, ids, &ApTracking::default()),
-=======
+        let ids = ids![
+            "dict_accesses",
+            "big_keys",
+            "first_key",
+            "ptr_diff",
+            "n_accesses"
+        ];
+        //Create references
         vm.references = references!(5);
         //Execute the hint
-        assert_eq!(
-            vm.hint_executor
-                .execute_hint(&mut vm, hint_code, &ids, &ApTracking::default()),
->>>>>>> 7281369b
+        let mut vm_proxy = get_vm_proxy(&mut vm);
+        assert_eq!(
+            HINT_EXECUTOR.execute_hint(&mut vm_proxy, hint_code, &ids, &ApTracking::default()),
             Ok(())
         );
         //Check scope variables

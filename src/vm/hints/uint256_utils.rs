--- conflicted
+++ resolved
@@ -3,22 +3,14 @@
 use crate::serde::deserialize_program::ApTracking;
 use crate::vm::errors::vm_errors::VirtualMachineError;
 use crate::vm::hints::hint_utils::{get_integer_from_var_name, get_relocatable_from_var_name};
-<<<<<<< HEAD
 use crate::vm::vm_core::VMProxy;
-=======
-use crate::vm::vm_core::VirtualMachine;
->>>>>>> 7281369b
 use num_bigint::BigInt;
 use num_integer::{div_rem, Integer};
 use num_traits::Signed;
 use std::collections::HashMap;
 use std::ops::{Shl, Shr};
 
-<<<<<<< HEAD
-use super::hint_utils::{insert_int_into_ap, insert_integer_from_var_name};
-=======
 use super::hint_utils::{insert_int_into_ap, insert_value_from_var_name};
->>>>>>> 7281369b
 
 /*
 Implements hint:
@@ -30,45 +22,18 @@
 %}
 */
 pub fn uint256_add(
-<<<<<<< HEAD
     vm_proxy: &mut VMProxy,
-=======
-    vm: &mut VirtualMachine,
->>>>>>> 7281369b
     ids: &HashMap<String, BigInt>,
     hint_ap_tracking: Option<&ApTracking>,
 ) -> Result<(), VirtualMachineError> {
     let shift: BigInt = bigint!(2).pow(128);
 
-<<<<<<< HEAD
     let a_relocatable = get_relocatable_from_var_name("a", ids, vm_proxy, hint_ap_tracking)?;
     let b_relocatable = get_relocatable_from_var_name("b", ids, vm_proxy, hint_ap_tracking)?;
     let a_low = vm_proxy.memory.get_integer(&a_relocatable)?;
     let a_high = vm_proxy.memory.get_integer(&(a_relocatable + 1))?;
     let b_low = vm_proxy.memory.get_integer(&b_relocatable)?;
     let b_high = vm_proxy.memory.get_integer(&(b_relocatable + 1))?;
-=======
-    let a_relocatable = get_relocatable_from_var_name(
-        "a",
-        ids,
-        &vm.memory,
-        &vm.references,
-        &vm.run_context,
-        hint_ap_tracking,
-    )?;
-    let b_relocatable = get_relocatable_from_var_name(
-        "b",
-        ids,
-        &vm.memory,
-        &vm.references,
-        &vm.run_context,
-        hint_ap_tracking,
-    )?;
-    let a_low = vm.memory.get_integer(&a_relocatable)?;
-    let a_high = vm.memory.get_integer(&(a_relocatable + 1))?;
-    let b_low = vm.memory.get_integer(&b_relocatable)?;
-    let b_high = vm.memory.get_integer(&(b_relocatable + 1))?;
->>>>>>> 7281369b
 
     //Main logic
     //sum_low = ids.a.low + ids.b.low
@@ -87,29 +52,8 @@
     } else {
         bigint!(0)
     };
-<<<<<<< HEAD
-    insert_integer_from_var_name("carry_high", carry_high, ids, vm_proxy, hint_ap_tracking)?;
-    insert_integer_from_var_name("carry_low", carry_low, ids, vm_proxy, hint_ap_tracking)
-=======
-    insert_value_from_var_name(
-        "carry_high",
-        carry_high,
-        ids,
-        &mut vm.memory,
-        &vm.references,
-        &vm.run_context,
-        hint_ap_tracking,
-    )?;
-    insert_value_from_var_name(
-        "carry_low",
-        carry_low,
-        ids,
-        &mut vm.memory,
-        &vm.references,
-        &vm.run_context,
-        hint_ap_tracking,
-    )
->>>>>>> 7281369b
+    insert_value_from_var_name("carry_high", carry_high, ids, vm_proxy, hint_ap_tracking)?;
+    insert_value_from_var_name("carry_low", carry_low, ids, vm_proxy, hint_ap_tracking)
 }
 
 /*
@@ -120,7 +64,6 @@
 %}
 */
 pub fn split_64(
-<<<<<<< HEAD
     vm_proxy: &mut VMProxy,
     ids: &HashMap<String, BigInt>,
     hint_ap_tracking: Option<&ApTracking>,
@@ -129,43 +72,8 @@
     let mut digits = a.iter_u64_digits();
     let low = digits.next().unwrap_or(0u64);
     let high = digits.next().unwrap_or(0u64);
-    insert_integer_from_var_name("high", bigint!(high), ids, vm_proxy, hint_ap_tracking)?;
-    insert_integer_from_var_name("low", bigint!(low), ids, vm_proxy, hint_ap_tracking)
-=======
-    vm: &mut VirtualMachine,
-    ids: &HashMap<String, BigInt>,
-    hint_ap_tracking: Option<&ApTracking>,
-) -> Result<(), VirtualMachineError> {
-    let a = get_integer_from_var_name(
-        "a",
-        ids,
-        &vm.memory,
-        &vm.references,
-        &vm.run_context,
-        hint_ap_tracking,
-    )?;
-    let mut digits = a.iter_u64_digits();
-    let low = digits.next().unwrap_or(0u64);
-    let high = digits.next().unwrap_or(0u64);
-    insert_value_from_var_name(
-        "high",
-        bigint!(high),
-        ids,
-        &mut vm.memory,
-        &vm.references,
-        &vm.run_context,
-        hint_ap_tracking,
-    )?;
-    insert_value_from_var_name(
-        "low",
-        bigint!(low),
-        ids,
-        &mut vm.memory,
-        &vm.references,
-        &vm.run_context,
-        hint_ap_tracking,
-    )
->>>>>>> 7281369b
+    insert_value_from_var_name("high", bigint!(high), ids, vm_proxy, hint_ap_tracking)?;
+    insert_value_from_var_name("low", bigint!(low), ids, vm_proxy, hint_ap_tracking)
 }
 
 /*
@@ -180,7 +88,6 @@
 %}
 */
 pub fn uint256_sqrt(
-<<<<<<< HEAD
     vm_proxy: &mut VMProxy,
     ids: &HashMap<String, BigInt>,
     hint_ap_tracking: Option<&ApTracking>,
@@ -189,30 +96,6 @@
     let root_addr = get_relocatable_from_var_name("root", ids, vm_proxy, hint_ap_tracking)?;
     let n_low = vm_proxy.memory.get_integer(&n_addr)?;
     let n_high = vm_proxy.memory.get_integer(&(n_addr + 1))?;
-=======
-    vm: &mut VirtualMachine,
-    ids: &HashMap<String, BigInt>,
-    hint_ap_tracking: Option<&ApTracking>,
-) -> Result<(), VirtualMachineError> {
-    let n_addr = get_relocatable_from_var_name(
-        "n",
-        ids,
-        &vm.memory,
-        &vm.references,
-        &vm.run_context,
-        hint_ap_tracking,
-    )?;
-    let root_addr = get_relocatable_from_var_name(
-        "root",
-        ids,
-        &vm.memory,
-        &vm.references,
-        &vm.run_context,
-        hint_ap_tracking,
-    )?;
-    let n_low = vm.memory.get_integer(&n_addr)?;
-    let n_high = vm.memory.get_integer(&(n_addr + 1))?;
->>>>>>> 7281369b
 
     //Main logic
     //from starkware.python.math_utils import isqrt
@@ -230,13 +113,8 @@
             &root
         )));
     }
-<<<<<<< HEAD
-    vm_proxy.memory.insert_integer(&root_addr, root)?;
-    vm_proxy.memory.insert_integer(&(root_addr + 1), bigint!(0))
-=======
-    vm.memory.insert_value(&root_addr, root)?;
-    vm.memory.insert_value(&(root_addr + 1), bigint!(0))
->>>>>>> 7281369b
+    vm_proxy.memory.insert_value(&root_addr, root)?;
+    vm_proxy.memory.insert_value(&(root_addr + 1), bigint!(0))
 }
 
 /*
@@ -244,28 +122,12 @@
 %{ memory[ap] = 1 if 0 <= (ids.a.high % PRIME) < 2 ** 127 else 0 %}
 */
 pub fn uint256_signed_nn(
-<<<<<<< HEAD
     vm_proxy: &mut VMProxy,
     ids: &HashMap<String, BigInt>,
     hint_ap_tracking: Option<&ApTracking>,
 ) -> Result<(), VirtualMachineError> {
     let a_addr = get_relocatable_from_var_name("a", ids, vm_proxy, hint_ap_tracking)?;
     let a_high = vm_proxy.memory.get_integer(&(a_addr + 1))?;
-=======
-    vm: &mut VirtualMachine,
-    ids: &HashMap<String, BigInt>,
-    hint_ap_tracking: Option<&ApTracking>,
-) -> Result<(), VirtualMachineError> {
-    let a_addr = get_relocatable_from_var_name(
-        "a",
-        ids,
-        &vm.memory,
-        &vm.references,
-        &vm.run_context,
-        hint_ap_tracking,
-    )?;
-    let a_high = vm.memory.get_integer(&(a_addr + 1))?;
->>>>>>> 7281369b
     //Main logic
     //memory[ap] = 1 if 0 <= (ids.a.high % PRIME) < 2 ** 127 else 0
     let result: BigInt =
@@ -274,11 +136,7 @@
         } else {
             bigint!(0)
         };
-<<<<<<< HEAD
     insert_int_into_ap(vm_proxy.memory, vm_proxy.run_context, result)
-=======
-    insert_int_into_ap(&mut vm.memory, &vm.run_context, result)
->>>>>>> 7281369b
 }
 
 /*
@@ -295,7 +153,6 @@
 %}
 */
 pub fn uint256_unsigned_div_rem(
-<<<<<<< HEAD
     vm_proxy: &mut VMProxy,
     ids: &HashMap<String, BigInt>,
     hint_ap_tracking: Option<&ApTracking>,
@@ -310,49 +167,6 @@
     let a_high = vm_proxy.memory.get_integer(&(a_addr + 1))?;
     let div_low = vm_proxy.memory.get_integer(&div_addr)?;
     let div_high = vm_proxy.memory.get_integer(&(div_addr + 1))?;
-=======
-    vm: &mut VirtualMachine,
-    ids: &HashMap<String, BigInt>,
-    hint_ap_tracking: Option<&ApTracking>,
-) -> Result<(), VirtualMachineError> {
-    let a_addr = get_relocatable_from_var_name(
-        "a",
-        ids,
-        &vm.memory,
-        &vm.references,
-        &vm.run_context,
-        hint_ap_tracking,
-    )?;
-    let div_addr = get_relocatable_from_var_name(
-        "div",
-        ids,
-        &vm.memory,
-        &vm.references,
-        &vm.run_context,
-        hint_ap_tracking,
-    )?;
-    let quotient_addr = get_relocatable_from_var_name(
-        "quotient",
-        ids,
-        &vm.memory,
-        &vm.references,
-        &vm.run_context,
-        hint_ap_tracking,
-    )?;
-    let remainder_addr = get_relocatable_from_var_name(
-        "remainder",
-        ids,
-        &vm.memory,
-        &vm.references,
-        &vm.run_context,
-        hint_ap_tracking,
-    )?;
-
-    let a_low = vm.memory.get_integer(&a_addr)?;
-    let a_high = vm.memory.get_integer(&(a_addr + 1))?;
-    let div_low = vm.memory.get_integer(&div_addr)?;
-    let div_high = vm.memory.get_integer(&(div_addr + 1))?;
->>>>>>> 7281369b
 
     //Main logic
     //a = (ids.a.high << 128) + ids.a.low
@@ -377,33 +191,19 @@
     let remainder_high = remainder.shr(128_usize);
 
     //Insert ids.quotient.low
-<<<<<<< HEAD
-    vm_proxy
-        .memory
-        .insert_integer(&quotient_addr, quotient_low)?;
+    vm_proxy.memory.insert_value(&quotient_addr, quotient_low)?;
     //Insert ids.quotient.high
     vm_proxy
         .memory
-        .insert_integer(&(quotient_addr + 1), quotient_high)?;
+        .insert_value(&(quotient_addr + 1), quotient_high)?;
     //Insert ids.remainder.low
     vm_proxy
         .memory
-        .insert_integer(&remainder_addr, remainder_low)?;
+        .insert_value(&remainder_addr, remainder_low)?;
     //Insert ids.remainder.high
     vm_proxy
         .memory
-        .insert_integer(&(remainder_addr + 1), remainder_high)
-=======
-    vm.memory.insert_value(&quotient_addr, quotient_low)?;
-    //Insert ids.quotient.high
-    vm.memory
-        .insert_value(&(quotient_addr + 1), quotient_high)?;
-    //Insert ids.remainder.low
-    vm.memory.insert_value(&remainder_addr, remainder_low)?;
-    //Insert ids.remainder.high
-    vm.memory
         .insert_value(&(remainder_addr + 1), remainder_high)
->>>>>>> 7281369b
 }
 
 #[cfg(test)]
@@ -413,17 +213,13 @@
     use crate::types::relocatable::MaybeRelocatable;
     use crate::utils::test_utils::*;
     use crate::vm::errors::memory_errors::MemoryError;
-<<<<<<< HEAD
-    use crate::vm::hints::execute_hint::{execute_hint, get_vm_proxy, HintReference};
+    use crate::vm::hints::execute_hint::{get_vm_proxy, BuiltinHintExecutor, HintReference};
     use crate::vm::vm_core::VirtualMachine;
-=======
-    use crate::vm::hints::execute_hint::{BuiltinHintExecutor, HintReference};
-    use crate::vm::vm_memory::memory::Memory;
->>>>>>> 7281369b
     use crate::{bigint, vm::runners::builtin_runner::RangeCheckBuiltinRunner};
     use num_bigint::{BigInt, Sign};
 
     static HINT_EXECUTOR: BuiltinHintExecutor = BuiltinHintExecutor {};
+    use crate::types::hint_executor::HintExecutor;
 
     #[test]
     fn run_uint256_add_ok() {
@@ -448,15 +244,10 @@
             )
             .unwrap();
 
-        let mut variables = get_vm_proxy(&mut vm);
-        //Execute the hint
-        assert_eq!(
-<<<<<<< HEAD
-            execute_hint(&mut variables, hint_code, ids, &ApTracking::new()),
-=======
-            vm.hint_executor
-                .execute_hint(&mut vm, hint_code, &ids, &ApTracking::new()),
->>>>>>> 7281369b
+        let mut vm_proxy = get_vm_proxy(&mut vm);
+        //Execute the hint
+        assert_eq!(
+            HINT_EXECUTOR.execute_hint(&mut vm_proxy, hint_code, &ids, &ApTracking::new()),
             Ok(())
         );
 
@@ -492,7 +283,6 @@
             (2, HintReference::new_simple(3)),
             (3, HintReference::new_simple(2)),
         ]);
-<<<<<<< HEAD
 
         //Insert ids.a.low into memory
         vm.memory
@@ -531,23 +321,10 @@
             )
             .unwrap();
 
-        let mut variables = get_vm_proxy(&mut vm);
-        //Execute the hint
-        assert_eq!(
-            execute_hint(&mut variables, hint_code, ids, &ApTracking::new()),
-=======
-        vm.memory = memory![
-            ((1, 4), 2),
-            ((1, 5), 3),
-            ((1, 6), 4),
-            ((1, 7), 2),
-            ((1, 12), 2)
-        ];
-        //Execute the hint
-        assert_eq!(
-            vm.hint_executor
-                .execute_hint(&mut vm, hint_code, &ids, &ApTracking::new()),
->>>>>>> 7281369b
+        let mut vm_proxy = get_vm_proxy(&mut vm);
+        //Execute the hint
+        assert_eq!(
+            HINT_EXECUTOR.execute_hint(&mut vm_proxy, hint_code, &ids, &ApTracking::new()),
             Err(VirtualMachineError::MemoryError(
                 MemoryError::InconsistentMemory(
                     MaybeRelocatable::from((1, 12)),
@@ -587,15 +364,10 @@
             )
             .unwrap();
 
-        let mut variables = get_vm_proxy(&mut vm);
-        //Execute the hint
-        assert_eq!(
-<<<<<<< HEAD
-            execute_hint(&mut variables, hint_code, ids, &ApTracking::new()),
-=======
-            vm.hint_executor
-                .execute_hint(&mut vm, hint_code, &ids, &ApTracking::new()),
->>>>>>> 7281369b
+        let mut vm_proxy = get_vm_proxy(&mut vm);
+        //Execute the hint
+        assert_eq!(
+            HINT_EXECUTOR.execute_hint(&mut vm_proxy, hint_code, &ids, &ApTracking::new()),
             Ok(())
         );
 
@@ -653,15 +425,10 @@
             )
             .unwrap();
 
-        let mut variables = get_vm_proxy(&mut vm);
-        //Execute the hint
-        assert_eq!(
-<<<<<<< HEAD
-            execute_hint(&mut variables, hint_code, ids, &ApTracking::new()),
-=======
-            vm.hint_executor
-                .execute_hint(&mut vm, hint_code, &ids, &ApTracking::new()),
->>>>>>> 7281369b
+        let mut vm_proxy = get_vm_proxy(&mut vm);
+        //Execute the hint
+        assert_eq!(
+            HINT_EXECUTOR.execute_hint(&mut vm_proxy, hint_code, &ids, &ApTracking::new()),
             Err(VirtualMachineError::MemoryError(
                 MemoryError::InconsistentMemory(
                     MaybeRelocatable::from((1, 10)),
@@ -691,35 +458,11 @@
             (0, HintReference::new_simple(-5)),
             (1, HintReference::new_simple(0)),
         ]);
-<<<<<<< HEAD
-
-        //Insert  ids.n.low into memory
-        vm.memory
-            .insert(
-                &MaybeRelocatable::from((1, 0)),
-                &MaybeRelocatable::from(bigint!(17)),
-            )
-            .unwrap();
-
-        //Insert ids.n.high into memory
-        vm.memory
-            .insert(
-                &MaybeRelocatable::from((1, 1)),
-                &MaybeRelocatable::from(bigint!(7)),
-            )
-            .unwrap();
-
-        let mut variables = get_vm_proxy(&mut vm);
-        //Execute the hint
-        assert_eq!(
-            execute_hint(&mut variables, hint_code, ids, &ApTracking::new()),
-=======
         vm.memory = memory![((1, 0), 17), ((1, 1), 7)];
         //Execute the hint
-        assert_eq!(
-            vm.hint_executor
-                .execute_hint(&mut vm, hint_code, &ids, &ApTracking::new()),
->>>>>>> 7281369b
+        let mut vm_proxy = get_vm_proxy(&mut vm);
+        assert_eq!(
+            HINT_EXECUTOR.execute_hint(&mut vm_proxy, hint_code, &ids, &ApTracking::new()),
             Ok(())
         );
 
@@ -765,18 +508,10 @@
                 &MaybeRelocatable::from(bigint_str!(b"340282366920938463463374607431768211458")),
             )
             .unwrap();
-<<<<<<< HEAD
-
-        let mut variables = get_vm_proxy(&mut vm);
-        //Execute the hint
-        assert_eq!(
-            execute_hint(&mut variables, hint_code, ids, &ApTracking::new()),
-=======
-        //Execute the hint
-        assert_eq!(
-            vm.hint_executor
-                .execute_hint(&mut vm, hint_code, &ids, &ApTracking::new()),
->>>>>>> 7281369b
+        //Execute the hint
+        let mut vm_proxy = get_vm_proxy(&mut vm);
+        assert_eq!(
+            HINT_EXECUTOR.execute_hint(&mut vm_proxy, hint_code, &ids, &ApTracking::new()),
             Err(VirtualMachineError::AssertionFailed(String::from(
                 "assert 0 <= 340282366920938463463374607431768211456 < 2 ** 128"
             )))
@@ -803,41 +538,11 @@
         ]);
 
         //Insert  ids.n.low into memory
-<<<<<<< HEAD
-        vm.memory
-            .insert(
-                &MaybeRelocatable::from((1, 0)),
-                &MaybeRelocatable::from(bigint!(17)),
-            )
-            .unwrap();
-
-        //Insert ids.n.high into memory
-        vm.memory
-            .insert(
-                &MaybeRelocatable::from((1, 1)),
-                &MaybeRelocatable::from(bigint!(7)),
-            )
-            .unwrap();
-
-        //Insert a value in the ids.root.low address so the hint insert fails
-        vm.memory
-            .insert(
-                &MaybeRelocatable::from((1, 5)),
-                &MaybeRelocatable::from(bigint!(1)),
-            )
-            .unwrap();
-
-        let mut variables = get_vm_proxy(&mut vm);
-        //Execute the hint
-        assert_eq!(
-            execute_hint(&mut variables, hint_code, ids, &ApTracking::new()),
-=======
         vm.memory = memory![((1, 0), 17), ((1, 1), 7), ((1, 5), 1)];
         //Execute the hint
-        assert_eq!(
-            vm.hint_executor
-                .execute_hint(&mut vm, hint_code, &ids, &ApTracking::new()),
->>>>>>> 7281369b
+        let mut vm_proxy = get_vm_proxy(&mut vm);
+        assert_eq!(
+            HINT_EXECUTOR.execute_hint(&mut vm_proxy, hint_code, &ids, &ApTracking::new()),
             Err(VirtualMachineError::MemoryError(
                 MemoryError::InconsistentMemory(
                     MaybeRelocatable::from((1, 5)),
@@ -876,13 +581,9 @@
 
         let mut variables = get_vm_proxy(&mut vm);
         //Execute the hint
-        assert_eq!(
-<<<<<<< HEAD
-            execute_hint(&mut variables, hint_code, ids, &ApTracking::new()),
-=======
-            vm.hint_executor
-                .execute_hint(&mut vm, hint_code, &ids, &ApTracking::new()),
->>>>>>> 7281369b
+        let mut vm_proxy = get_vm_proxy(&mut vm);
+        assert_eq!(
+            HINT_EXECUTOR.execute_hint(&mut vm_proxy, hint_code, &ids, &ApTracking::new()),
             Ok(())
         );
 
@@ -916,19 +617,15 @@
         vm.memory
             .insert(
                 &MaybeRelocatable::from((1, 1)),
-                &MaybeRelocatable::from(bigint!(1).shl(127) + &vm.prime),
+                &MaybeRelocatable::from(bigint!(1).shl(127_i64) + &vm.prime),
             )
             .unwrap();
 
         let mut variables = get_vm_proxy(&mut vm);
         //Execute the hint
-        assert_eq!(
-<<<<<<< HEAD
-            execute_hint(&mut variables, hint_code, ids, &ApTracking::new()),
-=======
-            vm.hint_executor
-                .execute_hint(&mut vm, hint_code, &ids, &ApTracking::new()),
->>>>>>> 7281369b
+        let mut vm_proxy = get_vm_proxy(&mut vm);
+        assert_eq!(
+            HINT_EXECUTOR.execute_hint(&mut vm_proxy, hint_code, &ids, &ApTracking::new()),
             Ok(())
         );
 
@@ -972,13 +669,9 @@
             .unwrap();
         let mut variables = get_vm_proxy(&mut vm);
         //Execute the hint
-        assert_eq!(
-<<<<<<< HEAD
-            execute_hint(&mut variables, hint_code, ids, &ApTracking::new()),
-=======
-            vm.hint_executor
-                .execute_hint(&mut vm, hint_code, &ids, &ApTracking::new()),
->>>>>>> 7281369b
+        let mut vm_proxy = get_vm_proxy(&mut vm);
+        assert_eq!(
+            HINT_EXECUTOR.execute_hint(&mut vm_proxy, hint_code, &ids, &ApTracking::new()),
             Err(VirtualMachineError::MemoryError(
                 MemoryError::InconsistentMemory(
                     MaybeRelocatable::from((1, 5)),
@@ -1005,49 +698,12 @@
             (2, HintReference::new_simple(0)),
             (3, HintReference::new_simple(2)),
         ]);
-<<<<<<< HEAD
-
-        //Insert ids.a.low into memory
-        vm.memory
-            .insert(
-                &MaybeRelocatable::from((1, 4)),
-                &MaybeRelocatable::from(bigint!(89)),
-            )
-            .unwrap();
-        //Insert ids.a.high into memory
-        vm.memory
-            .insert(
-                &MaybeRelocatable::from((1, 5)),
-                &MaybeRelocatable::from(bigint!(72)),
-            )
-            .unwrap();
-        //Insert ids.div.low into memory
-        vm.memory
-            .insert(
-                &MaybeRelocatable::from((1, 6)),
-                &MaybeRelocatable::from(bigint!(3)),
-            )
-            .unwrap();
-        //Insert ids.div.high into memory
-        vm.memory
-            .insert(
-                &MaybeRelocatable::from((1, 7)),
-                &MaybeRelocatable::from(bigint!(7)),
-            )
-            .unwrap();
-
-        let mut variables = get_vm_proxy(&mut vm);
-        //Execute the hint
-        assert_eq!(
-            execute_hint(&mut variables, hint_code, ids, &ApTracking::new()),
-=======
         //Insert ids into memory
         vm.memory = memory![((1, 4), 89), ((1, 5), 72), ((1, 6), 3), ((1, 7), 7)];
         //Execute the hint
-        assert_eq!(
-            vm.hint_executor
-                .execute_hint(&mut vm, hint_code, &ids, &ApTracking::new()),
->>>>>>> 7281369b
+        let mut vm_proxy = get_vm_proxy(&mut vm);
+        assert_eq!(
+            HINT_EXECUTOR.execute_hint(&mut vm_proxy, hint_code, &ids, &ApTracking::new()),
             Ok(())
         );
 
@@ -1091,49 +747,6 @@
             (2, HintReference::new_simple(0)),
             (3, HintReference::new_simple(2)),
         ]);
-<<<<<<< HEAD
-
-        //Insert ids.a.low into memory
-        vm.memory
-            .insert(
-                &MaybeRelocatable::from((1, 4)),
-                &MaybeRelocatable::from(bigint!(89)),
-            )
-            .unwrap();
-        //Insert ids.a.high into memory
-        vm.memory
-            .insert(
-                &MaybeRelocatable::from((1, 5)),
-                &MaybeRelocatable::from(bigint!(72)),
-            )
-            .unwrap();
-        //Insert ids.div.low into memory
-        vm.memory
-            .insert(
-                &MaybeRelocatable::from((1, 6)),
-                &MaybeRelocatable::from(bigint!(3)),
-            )
-            .unwrap();
-        //Insert ids.div.high into memory
-        vm.memory
-            .insert(
-                &MaybeRelocatable::from((1, 7)),
-                &MaybeRelocatable::from(bigint!(7)),
-            )
-            .unwrap();
-        //Insert a value in the ids.quotient.low address so the hint insert fails
-        vm.memory
-            .insert(
-                &MaybeRelocatable::from((1, 10)),
-                &MaybeRelocatable::from(bigint!(0)),
-            )
-            .unwrap();
-
-        let mut variables = get_vm_proxy(&mut vm);
-        //Execute the hint
-        assert_eq!(
-            execute_hint(&mut variables, hint_code, ids, &ApTracking::new()),
-=======
         //Insert ids into memory
         vm.memory = memory![
             ((1, 4), 89),
@@ -1143,10 +756,9 @@
             ((1, 10), 0)
         ];
         //Execute the hint
-        assert_eq!(
-            vm.hint_executor
-                .execute_hint(&mut vm, hint_code, &ids, &ApTracking::new()),
->>>>>>> 7281369b
+        let mut vm_proxy = get_vm_proxy(&mut vm);
+        assert_eq!(
+            HINT_EXECUTOR.execute_hint(&mut vm_proxy, hint_code, &ids, &ApTracking::new()),
             Err(VirtualMachineError::MemoryError(
                 MemoryError::InconsistentMemory(
                     MaybeRelocatable::from((1, 10)),

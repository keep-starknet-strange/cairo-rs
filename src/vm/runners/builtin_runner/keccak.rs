--- conflicted
+++ resolved
@@ -265,10 +265,6 @@
         runners::builtin_runner::BuiltinRunner,
         vm_core::VirtualMachine,
     };
-<<<<<<< HEAD
-
-=======
->>>>>>> 8f00cc93
     use std::path::Path;
 
     #[test]

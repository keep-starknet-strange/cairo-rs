use crate::math_utils::{ec_add, ec_double, safe_div_usize};
use crate::types::instance_definitions::ec_op_instance_def::{
    EcOpInstanceDef, CELLS_PER_EC_OP, INPUT_CELLS_PER_EC_OP,
};
use crate::types::relocatable::{MaybeRelocatable, Relocatable};
use crate::vm::errors::memory_errors::MemoryError;
use crate::vm::errors::runner_errors::RunnerError;
use crate::vm::vm_core::VirtualMachine;
use crate::vm::vm_memory::memory::Memory;
use crate::vm::vm_memory::memory_segments::MemorySegmentManager;
<<<<<<< HEAD
use big_num::BigNum;
use felt::Felt;
=======
use felt::Felt;
use num_bigint::{BigInt, ToBigInt};
>>>>>>> 8f00cc93
use num_integer::{div_ceil, Integer};
use num_traits::{Num, One, Pow, Zero};
use std::borrow::Cow;

#[derive(Debug, Clone)]
pub struct EcOpBuiltinRunner {
    ratio: u32,
    pub base: isize,
    pub(crate) cells_per_instance: u32,
    pub(crate) n_input_cells: u32,
    ec_op_builtin: EcOpInstanceDef,
    pub(crate) stop_ptr: Option<usize>,
    _included: bool,
    instances_per_component: u32,
}

impl EcOpBuiltinRunner {
    pub(crate) fn new(instance_def: &EcOpInstanceDef, included: bool) -> Self {
        EcOpBuiltinRunner {
            base: 0,
            ratio: instance_def.ratio,
            n_input_cells: INPUT_CELLS_PER_EC_OP,
            cells_per_instance: CELLS_PER_EC_OP,
            ec_op_builtin: instance_def.clone(),
            stop_ptr: None,
            _included: included,
            instances_per_component: 1,
        }
    }
    ///Returns True if the point (x, y) is on the elliptic curve defined as
    ///y^2 = x^3 + alpha * x + beta (mod p)
    ///or False otherwise.
    fn point_on_curve(x: &Felt, y: &Felt, alpha: &Felt, beta: &Felt) -> bool {
        y.pow(2) == &(x.pow(3) + alpha * x) + beta
    }

    ///Returns the result of the EC operation P + m * Q.
    /// where P = (p_x, p_y), Q = (q_x, q_y) are points on the elliptic curve defined as
    /// y^2 = x^3 + alpha * x + beta (mod prime).
    /// Mimics the operation of the AIR, so that this function fails whenever the builtin AIR
    /// would not yield a correct result, i.e. when any part of the computation attempts to add
    /// two points with the same x coordinate.
    fn ec_op_impl(
        partial_sum: (BigNum, BigNum),
        doubled_point: (BigNum, BigNum),
        m: &BigNum,
        alpha: &BigNum,
        prime: &BigNum,
        height: u32,
<<<<<<< HEAD
    ) -> Result<(BigNum, BigNum), RunnerError> {
        let mut slope = m.clone();
        let mut partial_sum_b = (partial_sum.0, partial_sum.1);
        let mut doubled_point_b = (doubled_point.0, doubled_point.1);
=======
    ) -> Result<(BigInt, BigInt), RunnerError> {
        let mut slope = m
            .clone()
            .to_biguint()
            .to_bigint()
            .ok_or(RunnerError::FoundNonInt)?;
        let mut partial_sum_b = (
            partial_sum
                .0
                .to_biguint()
                .to_bigint()
                .ok_or(RunnerError::FoundNonInt)?,
            partial_sum
                .1
                .to_biguint()
                .to_bigint()
                .ok_or(RunnerError::FoundNonInt)?,
        );
        let mut doubled_point_b = (
            doubled_point
                .0
                .to_biguint()
                .to_bigint()
                .ok_or(RunnerError::FoundNonInt)?,
            doubled_point
                .1
                .to_biguint()
                .to_bigint()
                .ok_or(RunnerError::FoundNonInt)?,
        );
>>>>>>> 8f00cc93
        for _ in 0..height {
            if (doubled_point_b.0.clone() - partial_sum_b.0.clone()).is_zero() {
                return Err(RunnerError::EcOpSameXCoordinate(Self::format_ec_op_error(
                    partial_sum_b,
                    m.clone(),
                    doubled_point_b,
                )));
            };
            if !(slope.clone() & &BigNum::one()).is_zero() {
                partial_sum_b = ec_add(partial_sum_b, doubled_point_b.clone(), prime);
            }
            doubled_point_b = ec_double(doubled_point_b, alpha, prime);
            slope = slope.clone() >> 1_u32;
        }
        Ok(partial_sum_b)
    }

    pub fn initialize_segments(
        &mut self,
        segments: &mut MemorySegmentManager,
        memory: &mut Memory,
    ) {
        self.base = segments.add(memory).segment_index
    }

    pub fn initial_stack(&self) -> Vec<MaybeRelocatable> {
        if self._included {
            vec![MaybeRelocatable::from((self.base, 0))]
        } else {
            vec![]
        }
    }

    pub fn base(&self) -> isize {
        self.base
    }

    pub fn ratio(&self) -> u32 {
        self.ratio
    }

    pub fn add_validation_rule(&self, _memory: &mut Memory) -> Result<(), RunnerError> {
        Ok(())
    }

    pub fn deduce_memory_cell(
        &self,
        address: &Relocatable,
        memory: &Memory,
    ) -> Result<Option<MaybeRelocatable>, RunnerError> {
        //Constant values declared here
        const EC_POINT_INDICES: [(usize, usize); 3] = [(0, 1), (2, 3), (5, 6)];
        const OUTPUT_INDICES: (usize, usize) = EC_POINT_INDICES[2];
        let alpha: Felt = Felt::one();
        let beta_low: Felt = Felt::new(0x609ad26c15c915c1f4cdfcb99cee9e89_u128);
        let beta_high: Felt = Felt::new(0x6f21413efbe40de150e596d72f7a8c5_u128);
        let beta: Felt = (beta_high << 128_usize) + beta_low;

        let index = address
            .offset
            .mod_floor(&(self.cells_per_instance as usize));
        //Index should be an output cell
        if index != OUTPUT_INDICES.0 && index != OUTPUT_INDICES.1 {
            return Ok(None);
        }
        let instance = MaybeRelocatable::from((address.segment_index, address.offset - index));
        //All input cells should be filled, and be integer values
        //If an input cell is not filled, return None
        let mut input_cells = Vec::<&Felt>::with_capacity(self.n_input_cells as usize);
        for i in 0..self.n_input_cells as usize {
            match memory
                .get(&instance.add_usize(i))
                .map_err(RunnerError::FailedMemoryGet)?
            {
                None => return Ok(None),
                Some(addr) => {
                    input_cells.push(match addr {
                        Cow::Borrowed(MaybeRelocatable::Int(num)) => num,
                        Cow::Owned(MaybeRelocatable::Int(ref num)) => num,
                        _ => return Err(RunnerError::ExpectedInteger(instance.add_usize(i))),
                    });
                }
            };
        }
        //Assert that m is under the limit defined by scalar_limit.
        /*if input_cells[M_INDEX].as_ref() >= &self.ec_op_builtin.scalar_limit {
            return Err(RunnerError::EcOpBuiltinScalarLimit(
                self.ec_op_builtin.scalar_limit.clone(),
            ));
        }*/

        // Assert that if the current address is part of a point, the point is on the curve
        for pair in &EC_POINT_INDICES[0..1] {
            if !EcOpBuiltinRunner::point_on_curve(
                &input_cells[pair.0],
                &input_cells[pair.1],
                &alpha,
                &beta,
            ) {
                return Err(RunnerError::PointNotOnCurve(*pair));
            };
        }
        let prime = BigNum::from_str_radix(&felt::PRIME_STR[2..], 16)
            .map_err(|_| RunnerError::CouldntParsePrime)?;
        let result = EcOpBuiltinRunner::ec_op_impl(
            (input_cells[0].into(), input_cells[1].into()),
            (input_cells[2].into(), input_cells[3].into()),
            &input_cells[4].into(),
            &alpha.into(),
            &prime,
            self.ec_op_builtin.scalar_height,
        )?;
        match index - self.n_input_cells as usize {
            0 => Ok(Some(MaybeRelocatable::Int(Felt::new(result.0)))),
            _ => Ok(Some(MaybeRelocatable::Int(Felt::new(result.1)))),
            //Default case corresponds to 1, as there are no other possible cases
        }
    }

    pub fn get_allocated_memory_units(&self, vm: &VirtualMachine) -> Result<usize, MemoryError> {
        let value = safe_div_usize(vm.current_step, self.ratio as usize)
            .map_err(|_| MemoryError::ErrorCalculatingMemoryUnits)?;
        Ok(self.cells_per_instance as usize * value)
    }

    pub fn get_memory_segment_addresses(&self) -> (&'static str, (isize, Option<usize>)) {
        ("ec_op", (self.base, self.stop_ptr))
    }

    pub fn get_used_cells(&self, vm: &VirtualMachine) -> Result<usize, MemoryError> {
        let base = self.base();
        vm.segments
            .get_segment_used_size(
                base.try_into()
                    .map_err(|_| MemoryError::AddressInTemporarySegment(base))?,
            )
            .ok_or(MemoryError::MissingSegmentUsedSizes)
    }

    pub fn get_used_cells_and_allocated_size(
        &self,
        vm: &VirtualMachine,
    ) -> Result<(usize, usize), MemoryError> {
        let ratio = self.ratio as usize;
        let cells_per_instance = self.cells_per_instance;
        let min_step = ratio * self.instances_per_component as usize;
        if vm.current_step < min_step {
            Err(MemoryError::InsufficientAllocatedCells)
        } else {
            let used = self.get_used_cells(vm)?;
            let size = cells_per_instance as usize
                * safe_div_usize(vm.current_step, ratio)
                    .map_err(|_| MemoryError::InsufficientAllocatedCells)?;
            if used > size {
                return Err(MemoryError::InsufficientAllocatedCells);
            }
            Ok((used, size))
        }
    }

    pub fn get_used_instances(&self, vm: &VirtualMachine) -> Result<usize, MemoryError> {
        let used_cells = self.get_used_cells(vm)?;
        Ok(div_ceil(used_cells, self.cells_per_instance as usize))
    }

    pub fn final_stack(
        &self,
        vm: &VirtualMachine,
        pointer: Relocatable,
    ) -> Result<(Relocatable, usize), RunnerError> {
        if self._included {
            if let Ok(stop_pointer) =
                vm.get_relocatable(&(pointer.sub_usize(1)).map_err(|_| RunnerError::FinalStack)?)
            {
                if self.base() != stop_pointer.segment_index {
                    return Err(RunnerError::InvalidStopPointer("ec_op".to_string()));
                }
                let stop_ptr = stop_pointer.offset;
                let num_instances = self
                    .get_used_instances(vm)
                    .map_err(|_| RunnerError::FinalStack)?;
                let used_cells = num_instances * self.cells_per_instance as usize;
                if stop_ptr != used_cells {
                    return Err(RunnerError::InvalidStopPointer("ec_op".to_string()));
                }

                Ok((
                    pointer.sub_usize(1).map_err(|_| RunnerError::FinalStack)?,
                    stop_ptr,
                ))
            } else {
                Err(RunnerError::FinalStack)
            }
        } else {
            let stop_ptr = self.base() as usize;
            Ok((pointer, stop_ptr))
        }
    }

    pub fn format_ec_op_error(p: (BigNum, BigNum), m: BigNum, q: (BigNum, BigNum)) -> String {
        format!("Cannot apply EC operation: computation reched two points with the same x coordinate. \n
    Attempting to compute P + m * Q where:\n
    P = {p:?} \n
    m = {m:?}\n
    Q = {q:?}.")
    }
}

#[cfg(test)]
mod tests {
    use super::*;
    use crate::hint_processor::builtin_hint_processor::builtin_hint_processor_definition::BuiltinHintProcessor;
    use crate::types::program::Program;
    use crate::utils::test_utils::*;
    use crate::vm::runners::cairo_runner::CairoRunner;
    use crate::vm::{
        errors::{memory_errors::MemoryError, runner_errors::RunnerError},
        runners::builtin_runner::BuiltinRunner,
        vm_core::VirtualMachine,
    };
    use big_num::BigNumOps;
    use felt::felt_str;
    use std::path::Path;
    use EcOpBuiltinRunner;

    #[test]
    fn get_used_instances() {
        let builtin = EcOpBuiltinRunner::new(&EcOpInstanceDef::new(10), true);

        let mut vm = vm!();

        vm.memory = memory![
            ((0, 0), (0, 0)),
            ((0, 1), (0, 1)),
            ((2, 0), (0, 0)),
            ((2, 1), (0, 0))
        ];

        vm.segments.segment_used_sizes = Some(vec![1]);

        assert_eq!(builtin.get_used_instances(&vm), Ok(1));
    }

    #[test]
    fn final_stack() {
        let builtin = EcOpBuiltinRunner::new(&EcOpInstanceDef::new(10), true);

        let mut vm = vm!();

        vm.memory = memory![
            ((0, 0), (0, 0)),
            ((0, 1), (0, 1)),
            ((2, 0), (0, 0)),
            ((2, 1), (0, 0))
        ];

        vm.segments.segment_used_sizes = Some(vec![0]);

        let pointer = Relocatable::from((2, 2));

        assert_eq!(
            builtin.final_stack(&vm, pointer).unwrap(),
            (Relocatable::from((2, 1)), 0)
        );
    }

    #[test]
    fn final_stack_error_stop_pointer() {
        let builtin = EcOpBuiltinRunner::new(&EcOpInstanceDef::new(10), true);

        let mut vm = vm!();

        vm.memory = memory![
            ((0, 0), (0, 0)),
            ((0, 1), (0, 1)),
            ((2, 0), (0, 0)),
            ((2, 1), (0, 0))
        ];

        vm.segments.segment_used_sizes = Some(vec![999]);

        let pointer = Relocatable::from((2, 2));

        assert_eq!(
            builtin.final_stack(&vm, pointer),
            Err(RunnerError::InvalidStopPointer("ec_op".to_string()))
        );
    }

    #[test]
    fn final_stack_error_when_not_included() {
        let builtin = EcOpBuiltinRunner::new(&EcOpInstanceDef::new(10), false);

        let mut vm = vm!();

        vm.memory = memory![
            ((0, 0), (0, 0)),
            ((0, 1), (0, 1)),
            ((2, 0), (0, 0)),
            ((2, 1), (0, 0))
        ];

        vm.segments.segment_used_sizes = Some(vec![0]);

        let pointer = Relocatable::from((2, 2));

        assert_eq!(
            builtin.final_stack(&vm, pointer).unwrap(),
            (Relocatable::from((2, 2)), 0)
        );
    }

    #[test]
    fn final_stack_error_non_relocatable() {
        let builtin = EcOpBuiltinRunner::new(&EcOpInstanceDef::new(10), true);

        let mut vm = vm!();

        vm.memory = memory![
            ((0, 0), (0, 0)),
            ((0, 1), (0, 1)),
            ((2, 0), (0, 0)),
            ((2, 1), 2)
        ];

        vm.segments.segment_used_sizes = Some(vec![0]);

        let pointer = Relocatable::from((2, 2));

        assert_eq!(
            builtin.final_stack(&vm, pointer),
            Err(RunnerError::FinalStack)
        );
    }

    #[test]
    fn get_used_cells_and_allocated_size_test() {
        let builtin: BuiltinRunner = EcOpBuiltinRunner::new(&EcOpInstanceDef::new(10), true).into();

        let mut vm = vm!();

        vm.segments.segment_used_sizes = Some(vec![0]);

        let program = program!(
            builtins = vec![String::from("pedersen")],
            data = vec_data!(
                (4612671182993129469_i64),
                (5189976364521848832_i64),
                (18446744073709551615_i128),
                (5199546496550207487_i64),
                (4612389712311386111_i64),
                (5198983563776393216_i64),
                (2),
                (2345108766317314046_i64),
                (5191102247248822272_i64),
                (5189976364521848832_i64),
                (7),
                (1226245742482522112_i64),
                ((
                    "3618502788666131213697322783095070105623107215331596699973092056135872020470",
                    10
                )),
                (2345108766317314046_i64)
            ),
            main = Some(8),
        );
        let mut cairo_runner = cairo_runner!(program);

        let mut hint_processor = BuiltinHintProcessor::new_empty();

        let address = cairo_runner.initialize(&mut vm).unwrap();

        cairo_runner
            .run_until_pc(address, &mut vm, &mut hint_processor)
            .unwrap();

        assert_eq!(builtin.get_used_cells_and_allocated_size(&vm), Ok((0, 7)));
    }

    #[test]
    fn get_allocated_memory_units() {
        let builtin = EcOpBuiltinRunner::new(&EcOpInstanceDef::new(10), true);

        let mut vm = vm!();

        let program = program!(
            builtins = vec![String::from("ec_op")],
            data = vec_data!(
                (4612671182993129469_i64),
                (5189976364521848832_i64),
                (18446744073709551615_i128),
                (5199546496550207487_i64),
                (4612389712311386111_i64),
                (5198983563776393216_i64),
                (2),
                (2345108766317314046_i64),
                (5191102247248822272_i64),
                (5189976364521848832_i64),
                (7),
                (1226245742482522112_i64),
                ((
                    "3618502788666131213697322783095070105623107215331596699973092056135872020470",
                    10
                )),
                (2345108766317314046_i64)
            ),
            main = Some(8),
        );

        let mut cairo_runner = cairo_runner!(program);

        let mut hint_processor = BuiltinHintProcessor::new_empty();

        let address = cairo_runner.initialize(&mut vm).unwrap();

        cairo_runner
            .run_until_pc(address, &mut vm, &mut hint_processor)
            .unwrap();

        assert_eq!(builtin.get_allocated_memory_units(&vm), Ok(7));
    }

    #[test]
    fn point_is_on_curve_a() {
        let x = felt_str!(
            "874739451078007766457464989774322083649278607533249481151382481072868806602"
        );
        let y = felt_str!(
            "152666792071518830868575557812948353041420400780739481342941381225525861407"
        );
        let alpha = Felt::one();
        let beta = felt_str!(
            "3141592653589793238462643383279502884197169399375105820974944592307816406665"
        );
        assert!(EcOpBuiltinRunner::point_on_curve(&x, &y, &alpha, &beta));
    }

    #[test]
    fn point_is_on_curve_b() {
        let x = felt_str!(
            "3139037544796708144595053687182055617920475701120786241351436619796497072089"
        );
        let y = felt_str!(
            "2119589567875935397690285099786081818522144748339117565577200220779667999801"
        );
        let alpha = Felt::one();
        let beta = felt_str!(
            "3141592653589793238462643383279502884197169399375105820974944592307816406665"
        );
        assert!(EcOpBuiltinRunner::point_on_curve(&x, &y, &alpha, &beta));
    }

    #[test]
    fn point_is_not_on_curve_a() {
        let x = felt_str!(
            "874739454078007766457464989774322083649278607533249481151382481072868806602"
        );
        let y = felt_str!(
            "152666792071518830868575557812948353041420400780739481342941381225525861407"
        );
        let alpha = Felt::one();
        let beta = felt_str!(
            "3141592653589793238462643383279502884197169399375105820974944592307816406665"
        );
        assert!(!EcOpBuiltinRunner::point_on_curve(&x, &y, &alpha, &beta));
    }

    #[test]
    fn point_is_not_on_curve_b() {
        let x = felt_str!(
            "3139037544756708144595053687182055617927475701120786241351436619796497072089"
        );
        let y = felt_str!(
            "2119589567875935397690885099786081818522144748339117565577200220779667999801"
        );
        let alpha = Felt::one();
        let beta = felt_str!(
            "3141592653589793238462643383279502884197169399375105820974944592307816406665"
        );
        assert!(!EcOpBuiltinRunner::point_on_curve(&x, &y, &alpha, &beta));
    }

    #[test]
    fn compute_ec_op_impl_valid_a() {
        let partial_sum = (
            bignum_str!(
                "3139037544796708144595053687182055617920475701120786241351436619796497072089"
            ),
            bignum_str!(
                "2119589567875935397690285099786081818522144748339117565577200220779667999801"
            ),
        );
        let doubled_point = (
            bignum_str!(
                "874739451078007766457464989774322083649278607533249481151382481072868806602"
            ),
            bignum_str!(
                "152666792071518830868575557812948353041420400780739481342941381225525861407"
            ),
        );
        let m = BigNum::new(34);
        let alpha = bignum!(1);
        let height = 256;
        let prime = bignum_str!(
            "3618502788666131213697322783095070105623107215331596699973092056135872020481"
        );
        let result =
            EcOpBuiltinRunner::ec_op_impl(partial_sum, doubled_point, &m, &alpha, &prime, height);
        assert_eq!(
            result,
            Ok((
                bignum_str!(
                    "1977874238339000383330315148209250828062304908491266318460063803060754089297"
                ),
                bignum_str!(
                    "2969386888251099938335087541720168257053975603483053253007176033556822156706"
                )
            ))
        );
    }

    #[test]
    fn compute_ec_op_impl_valid_b() {
        let partial_sum = (
            bignum_str!(
                "2962412995502985605007699495352191122971573493113767820301112397466445942584"
            ),
            bignum_str!(
                "214950771763870898744428659242275426967582168179217139798831865603966154129"
            ),
        );
        let doubled_point = (
            bignum_str!(
                "874739451078007766457464989774322083649278607533249481151382481072868806602"
            ),
            bignum_str!(
                "152666792071518830868575557812948353041420400780739481342941381225525861407"
            ),
        );
        let m = BigNum::new(34);
        let alpha = bignum!(1);
        let height = 256;
        let prime = bignum_str!(
            "3618502788666131213697322783095070105623107215331596699973092056135872020481"
        );
        let result =
            EcOpBuiltinRunner::ec_op_impl(partial_sum, doubled_point, &m, &alpha, &prime, height);
        assert_eq!(
            result,
            Ok((
                bignum_str!(
                    "2778063437308421278851140253538604815869848682781135193774472480292420096757"
                ),
                bignum_str!(
                    "3598390311618116577316045819420613574162151407434885460365915347732568210029"
                )
            ))
        );
    }

    #[test]
    fn compute_ec_op_invalid_same_x_coordinate() {
        let partial_sum = (BigNum::one(), BigNum::new(9));
        let doubled_point = (BigNum::one(), BigNum::new(12));
        let m = BigNum::new(34);
        let alpha = bignum!(1);
        let height = 256;
        let prime = bignum_str!(
            "3618502788666131213697322783095070105623107215331596699973092056135872020481"
        );
        let result = EcOpBuiltinRunner::ec_op_impl(
            partial_sum.clone(),
            doubled_point.clone(),
            &m,
            &alpha,
            &prime,
            height,
        );
        assert_eq!(
            result,
            Err(RunnerError::EcOpSameXCoordinate(
                EcOpBuiltinRunner::format_ec_op_error(
                    (partial_sum.0, partial_sum.1),
                    m,
                    (doubled_point.0, doubled_point.1)
                )
            ))
        );
    }

    #[test]
    /* Data taken from this program execution:
       %builtins output ec_op
       from starkware.cairo.common.cairo_builtins import EcOpBuiltin
       from starkware.cairo.common.serialize import serialize_word
       from starkware.cairo.common.ec_point import EcPoint
       from starkware.cairo.common.ec import ec_op

       func main{output_ptr: felt*, ec_op_ptr: EcOpBuiltin*}():
           let x: EcPoint = EcPoint(2089986280348253421170679821480865132823066470938446095505822317253594081284, 1713931329540660377023406109199410414810705867260802078187082345529207694986)

           let y: EcPoint = EcPoint(874739451078007766457464989774322083649278607533249481151382481072868806602,152666792071518830868575557812948353041420400780739481342941381225525861407)
           let z: EcPoint = ec_op(x,34, y)
           serialize_word(z.x)
           return()
           end
    */
    fn deduce_memory_cell_ec_op_for_preset_memory_valid() {
        let memory = memory![
            (
                (3, 0),
                (
                    "2962412995502985605007699495352191122971573493113767820301112397466445942584",
                    10
                )
            ),
            (
                (3, 1),
                (
                    "214950771763870898744428659242275426967582168179217139798831865603966154129",
                    10
                )
            ),
            (
                (3, 2),
                (
                    "874739451078007766457464989774322083649278607533249481151382481072868806602",
                    10
                )
            ),
            (
                (3, 3),
                (
                    "152666792071518830868575557812948353041420400780739481342941381225525861407",
                    10
                )
            ),
            ((3, 4), 34),
            (
                (3, 5),
                (
                    "2778063437308421278851140253538604815869848682781135193774472480292420096757",
                    10
                )
            )
        ];
        let builtin = EcOpBuiltinRunner::new(&EcOpInstanceDef::default(), true);

        let result = builtin.deduce_memory_cell(&Relocatable::from((3, 6)), &memory);
        assert_eq!(
            result,
            Ok(Some(MaybeRelocatable::from(felt_str!(
                "3598390311618116577316045819420613574162151407434885460365915347732568210029"
            ))))
        );
    }

    #[test]
    fn deduce_memory_cell_ec_op_for_preset_memory_unfilled_input_cells() {
        let memory = memory![
            (
                (3, 1),
                (
                    "214950771763870898744428659242275426967582168179217139798831865603966154129",
                    10
                )
            ),
            (
                (3, 2),
                (
                    "874739451078007766457464989774322083649278607533249481151382481072868806602",
                    10
                )
            ),
            (
                (3, 3),
                (
                    "152666792071518830868575557812948353041420400780739481342941381225525861407",
                    10
                )
            ),
            ((3, 4), 34),
            (
                (3, 5),
                (
                    "2778063437308421278851140253538604815869848682781135193774472480292420096757",
                    10
                )
            )
        ];

        let builtin = EcOpBuiltinRunner::new(&EcOpInstanceDef::default(), true);
        let result = builtin.deduce_memory_cell(&Relocatable::from((3, 6)), &memory);
        assert_eq!(result, Ok(None));
    }

    #[test]
    fn deduce_memory_cell_ec_op_for_preset_memory_addr_not_an_output_cell() {
        let memory = memory![
            (
                (3, 0),
                (
                    "2962412995502985605007699495352191122971573493113767820301112397466445942584",
                    10
                )
            ),
            (
                (3, 1),
                (
                    "214950771763870898744428659242275426967582168179217139798831865603966154129",
                    10
                )
            ),
            (
                (3, 2),
                (
                    "874739451078007766457464989774322083649278607533249481151382481072868806602",
                    10
                )
            ),
            (
                (3, 3),
                (
                    "152666792071518830868575557812948353041420400780739481342941381225525861407",
                    10
                )
            ),
            ((3, 4), 34),
            (
                (3, 5),
                (
                    "2778063437308421278851140253538604815869848682781135193774472480292420096757",
                    10
                )
            )
        ];
        let builtin = EcOpBuiltinRunner::new(&EcOpInstanceDef::default(), true);

        let result = builtin.deduce_memory_cell(&Relocatable::from((3, 3)), &memory);
        assert_eq!(result, Ok(None));
    }

    #[test]
    fn deduce_memory_cell_ec_op_for_preset_memory_non_integer_input() {
        let memory = memory![
            (
                (3, 0),
                (
                    "2962412995502985605007699495352191122971573493113767820301112397466445942584",
                    10
                )
            ),
            (
                (3, 1),
                (
                    "214950771763870898744428659242275426967582168179217139798831865603966154129",
                    10
                )
            ),
            (
                (3, 2),
                (
                    "874739451078007766457464989774322083649278607533249481151382481072868806602",
                    10
                )
            ),
            ((3, 3), (1, 2)),
            ((3, 4), 34),
            (
                (3, 5),
                (
                    "2778063437308421278851140253538604815869848682781135193774472480292420096757",
                    10
                )
            )
        ];
        let builtin = EcOpBuiltinRunner::new(&EcOpInstanceDef::default(), true);

        assert_eq!(
            builtin.deduce_memory_cell(&Relocatable::from((3, 6)), &memory),
            Err(RunnerError::ExpectedInteger(MaybeRelocatable::from((3, 3))))
        );
    }

    #[test]
    fn deduce_memory_cell_ec_op_for_preset_memory_m_over_scalar_limit() {
        let memory = memory![
            (
                (3, 0),
                (
                    "2962412995502985605007699495352191122971573493113767820301112397466445942584",
                    10
                )
            ),
            (
                (3, 1),
                (
                    "214950771763870898744428659242275426967582168179217139798831865603966154129",
                    10
                )
            ),
            (
                (3, 2),
                (
                    "874739451078007766457464989774322083649278607533249481151382481072868806602",
                    10
                )
            ),
            (
                (3, 3),
                (
                    "152666792071518830868575557812948353041420400780739481342941381225525861407",
                    10
                )
            ),
            //Scalar Limit + 1
            (
                (3, 4),
                (
                    "3618502788666131213697322783095070105623107215331596699973092056135872020482",
                    10
                )
            ),
            (
                (3, 5),
                (
                    "2778063437308421278851140253538604815869848682781135193774472480292420096757",
                    10
                )
            )
        ];
        let builtin = EcOpBuiltinRunner::new(&EcOpInstanceDef::default(), true);

        let _error = builtin.deduce_memory_cell(&Relocatable::from((3, 6)), &memory);
        /*assert_eq!(
            error,
            Err(RunnerError::EcOpBuiltinScalarLimit(
                builtin.ec_op_builtin.scalar_limit
            ))
        );*/
    }

    #[test]
    fn get_memory_segment_addresses() {
        let builtin = EcOpBuiltinRunner::new(&EcOpInstanceDef::default(), true);

        assert_eq!(builtin.get_memory_segment_addresses(), ("ec_op", (0, None)));
    }

    #[test]
    fn get_memory_accesses_missing_segment_used_sizes() {
        let builtin =
            BuiltinRunner::EcOp(EcOpBuiltinRunner::new(&EcOpInstanceDef::default(), true));
        let vm = vm!();

        assert_eq!(
            builtin.get_memory_accesses(&vm),
            Err(MemoryError::MissingSegmentUsedSizes),
        );
    }

    #[test]
    fn get_memory_accesses_empty() {
        let builtin =
            BuiltinRunner::EcOp(EcOpBuiltinRunner::new(&EcOpInstanceDef::default(), true));
        let mut vm = vm!();

        vm.segments.segment_used_sizes = Some(vec![0]);
        assert_eq!(builtin.get_memory_accesses(&vm), Ok(vec![]));
    }

    #[test]
    fn get_memory_accesses() {
        let builtin =
            BuiltinRunner::EcOp(EcOpBuiltinRunner::new(&EcOpInstanceDef::default(), true));
        let mut vm = vm!();

        vm.segments.segment_used_sizes = Some(vec![4]);
        assert_eq!(
            builtin.get_memory_accesses(&vm),
            Ok(vec![
                (builtin.base(), 0).into(),
                (builtin.base(), 1).into(),
                (builtin.base(), 2).into(),
                (builtin.base(), 3).into(),
            ]),
        );
    }

    #[test]
    fn get_used_cells_missing_segment_used_sizes() {
        let builtin =
            BuiltinRunner::EcOp(EcOpBuiltinRunner::new(&EcOpInstanceDef::default(), true));
        let vm = vm!();

        assert_eq!(
            builtin.get_used_cells(&vm),
            Err(MemoryError::MissingSegmentUsedSizes)
        );
    }

    #[test]
    fn get_used_cells_empty() {
        let builtin =
            BuiltinRunner::EcOp(EcOpBuiltinRunner::new(&EcOpInstanceDef::default(), true));
        let mut vm = vm!();

        vm.segments.segment_used_sizes = Some(vec![0]);
        assert_eq!(builtin.get_used_cells(&vm), Ok(0));
    }

    #[test]
    fn get_used_cells() {
        let builtin =
            BuiltinRunner::EcOp(EcOpBuiltinRunner::new(&EcOpInstanceDef::default(), true));
        let mut vm = vm!();

        vm.segments.segment_used_sizes = Some(vec![4]);
        assert_eq!(builtin.get_used_cells(&vm), Ok(4));
    }

    #[test]
    fn initial_stack_included_test() {
        let ec_op_builtin = EcOpBuiltinRunner::new(&EcOpInstanceDef::default(), true);
        assert_eq!(ec_op_builtin.initial_stack(), vec![mayberelocatable!(0, 0)])
    }

    #[test]
    fn initial_stack_not_included_test() {
        let ec_op_builtin = EcOpBuiltinRunner::new(&EcOpInstanceDef::default(), false);
        assert_eq!(ec_op_builtin.initial_stack(), Vec::new())
    }

    #[test]
    fn catch_point_not_in_curve() {
        let program = Program::from_file(
            Path::new("cairo_programs/bad_programs/ec_op_not_in_curve.json"),
            Some("main"),
        )
        .expect("Call to `Program::from_file()` failed.");

        let mut hint_processor = BuiltinHintProcessor::new_empty();
        let mut cairo_runner = cairo_runner!(program, "all", false);
        let mut vm = vm!();

        let end = cairo_runner.initialize(&mut vm).unwrap();
        assert!(cairo_runner
            .run_until_pc(end, &mut vm, &mut hint_processor)
            .is_err());
    }

    #[test]
    fn catch_point_same_x() {
        let program = Program::from_file(
            Path::new("cairo_programs/bad_programs/ec_op_same_x.json"),
            Some("main"),
        )
        .expect("Call to `Program::from_file()` failed.");

        let mut hint_processor = BuiltinHintProcessor::new_empty();
        let mut cairo_runner = cairo_runner!(program, "all", false);
        let mut vm = vm!();

        let end = cairo_runner.initialize(&mut vm).unwrap();
        assert!(cairo_runner
            .run_until_pc(end, &mut vm, &mut hint_processor)
            .is_err());
    }
}<|MERGE_RESOLUTION|>--- conflicted
+++ resolved
@@ -8,13 +8,8 @@
 use crate::vm::vm_core::VirtualMachine;
 use crate::vm::vm_memory::memory::Memory;
 use crate::vm::vm_memory::memory_segments::MemorySegmentManager;
-<<<<<<< HEAD
 use big_num::BigNum;
 use felt::Felt;
-=======
-use felt::Felt;
-use num_bigint::{BigInt, ToBigInt};
->>>>>>> 8f00cc93
 use num_integer::{div_ceil, Integer};
 use num_traits::{Num, One, Pow, Zero};
 use std::borrow::Cow;
@@ -64,43 +59,10 @@
         alpha: &BigNum,
         prime: &BigNum,
         height: u32,
-<<<<<<< HEAD
     ) -> Result<(BigNum, BigNum), RunnerError> {
         let mut slope = m.clone();
         let mut partial_sum_b = (partial_sum.0, partial_sum.1);
         let mut doubled_point_b = (doubled_point.0, doubled_point.1);
-=======
-    ) -> Result<(BigInt, BigInt), RunnerError> {
-        let mut slope = m
-            .clone()
-            .to_biguint()
-            .to_bigint()
-            .ok_or(RunnerError::FoundNonInt)?;
-        let mut partial_sum_b = (
-            partial_sum
-                .0
-                .to_biguint()
-                .to_bigint()
-                .ok_or(RunnerError::FoundNonInt)?,
-            partial_sum
-                .1
-                .to_biguint()
-                .to_bigint()
-                .ok_or(RunnerError::FoundNonInt)?,
-        );
-        let mut doubled_point_b = (
-            doubled_point
-                .0
-                .to_biguint()
-                .to_bigint()
-                .ok_or(RunnerError::FoundNonInt)?,
-            doubled_point
-                .1
-                .to_biguint()
-                .to_bigint()
-                .ok_or(RunnerError::FoundNonInt)?,
-        );
->>>>>>> 8f00cc93
         for _ in 0..height {
             if (doubled_point_b.0.clone() - partial_sum_b.0.clone()).is_zero() {
                 return Err(RunnerError::EcOpSameXCoordinate(Self::format_ec_op_error(
@@ -169,7 +131,7 @@
         let instance = MaybeRelocatable::from((address.segment_index, address.offset - index));
         //All input cells should be filled, and be integer values
         //If an input cell is not filled, return None
-        let mut input_cells = Vec::<&Felt>::with_capacity(self.n_input_cells as usize);
+        let mut input_cells = Vec::<Felt>::with_capacity(self.n_input_cells as usize);
         for i in 0..self.n_input_cells as usize {
             match memory
                 .get(&instance.add_usize(i))
@@ -178,8 +140,8 @@
                 None => return Ok(None),
                 Some(addr) => {
                     input_cells.push(match addr {
-                        Cow::Borrowed(MaybeRelocatable::Int(num)) => num,
-                        Cow::Owned(MaybeRelocatable::Int(ref num)) => num,
+                        Cow::Borrowed(MaybeRelocatable::Int(num)) => num.clone(),
+                        Cow::Owned(MaybeRelocatable::Int(num)) => num,
                         _ => return Err(RunnerError::ExpectedInteger(instance.add_usize(i))),
                     });
                 }
@@ -206,9 +168,9 @@
         let prime = BigNum::from_str_radix(&felt::PRIME_STR[2..], 16)
             .map_err(|_| RunnerError::CouldntParsePrime)?;
         let result = EcOpBuiltinRunner::ec_op_impl(
-            (input_cells[0].into(), input_cells[1].into()),
-            (input_cells[2].into(), input_cells[3].into()),
-            &input_cells[4].into(),
+            (input_cells[0].clone().into(), input_cells[1].clone().into()),
+            (input_cells[2].clone().into(), input_cells[3].clone().into()),
+            &input_cells[4].clone().into(),
             &alpha.into(),
             &prime,
             self.ec_op_builtin.scalar_height,

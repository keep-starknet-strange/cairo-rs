--- conflicted
+++ resolved
@@ -2,23 +2,6 @@
 
 #[test]
 #[cfg_attr(target_arch = "wasm32", wasm_bindgen_test)]
-<<<<<<< HEAD
-fn test_uint256_div_mod_hint() {
-    let program_data =
-        include_bytes!("../../cairo_programs/cairo-1-contracts/uint256_div_mod.casm");
-
-    run_cairo_1_entrypoint(
-        program_data.as_slice(),
-        0,
-        &[8_usize.into(), 2_usize.into()],
-        &[Felt252::from(4_usize).into()],
-    );
-}
-
-#[test]
-#[cfg_attr(target_arch = "wasm32", wasm_bindgen_test)]
-=======
->>>>>>> 578a5add
 fn test_less_than_or_equal() {
     let program_data = include_bytes!("../../cairo_programs/cairo-1-contracts/test_less_than.casm");
     run_cairo_1_entrypoint(

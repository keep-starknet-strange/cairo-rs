use crate::{
    hint_processor::hint_processor_definition::HintProcessor,
    types::program::Program,
    vm::{
        errors::{
            cairo_run_errors::CairoRunError, runner_errors::RunnerError, vm_exception::VmException,
        },
        runners::cairo_runner::CairoRunner,
        trace::trace_entry::RelocatedTraceEntry,
        vm_core::VirtualMachine,
    },
};
use felt::Felt;
use std::{
    fs::File,
    io::{self, BufWriter, Error, ErrorKind, Write},
    path::Path,
};

pub fn cairo_run(
    path: &Path,
    entrypoint: &str,
    trace_enabled: bool,
    print_output: bool,
    layout: &str,
    proof_mode: bool,
    hint_executor: &mut dyn HintProcessor,
) -> Result<CairoRunner, CairoRunError> {
    let program = match Program::from_file(path, Some(entrypoint)) {
        Ok(program) => program,
        Err(error) => return Err(CairoRunError::Program(error)),
    };

    let mut cairo_runner = CairoRunner::new(&program, layout, proof_mode)?;
    let mut vm = VirtualMachine::new(trace_enabled);
    let end = cairo_runner.initialize(&mut vm)?;

    cairo_runner
        .run_until_pc(end, &mut vm, hint_executor)
        .map_err(|err| VmException::from_vm_error(&cairo_runner, &vm, err))?;
    cairo_runner.end_run(false, false, &mut vm, hint_executor)?;

    vm.verify_auto_deductions()?;
    if proof_mode {
        cairo_runner.read_return_values(&vm)?;
        cairo_runner.finalize_segments(&mut vm)?;
    }
    cairo_runner.relocate(&mut vm)?;

    if print_output {
        write_output(&mut cairo_runner, &mut vm)?;
    }

    Ok(cairo_runner)
}

pub fn write_output(
    cairo_runner: &mut CairoRunner,
    vm: &mut VirtualMachine,
) -> Result<(), CairoRunError> {
    let mut buffer = BufWriter::new(io::stdout());
    writeln!(&mut buffer, "Program Output: ")
        .map_err(|_| CairoRunError::Runner(RunnerError::WriteFail))?;
    cairo_runner.write_output(vm, &mut buffer)?;
    buffer
        .flush()
        .map_err(|_| CairoRunError::Runner(RunnerError::WriteFail))
}

/// Writes a trace as a binary file. Bincode encodes to little endian by default and each trace
/// entry is composed of 3 usize values that are padded to always reach 64 bit size.
pub fn write_binary_trace(
    relocated_trace: &[RelocatedTraceEntry],
    trace_file: &Path,
) -> io::Result<()> {
    let file = File::create(trace_file)?;
    let mut buffer = BufWriter::new(file);

    for (i, entry) in relocated_trace.iter().enumerate() {
        bincode::serialize_into(&mut buffer, entry).map_err(|e| {
            Error::new(
                ErrorKind::Other,
                format!("Failed to dump trace at position {i}, serialize error: {e}"),
            )
        })?;
    }

    buffer.flush()
}

/*
   Writes a binary memory file with the relocated memory as input.
   The memory pairs (address, value) are encoded and concatenated in the file
   given by the path `memory_file`.

   * address -> 8-byte encoded
   * value -> 32-byte encoded
*/
pub fn write_binary_memory(
    relocated_memory: &[Option<Felt>],
    memory_file: &Path,
) -> io::Result<()> {
    let file = File::create(memory_file)?;
    let mut buffer = BufWriter::new(file);

    // initialize bytes vector that will be dumped to file
    let mut memory_bytes: Vec<u8> = Vec::new();

    for (i, memory_cell) in relocated_memory.iter().enumerate() {
        match memory_cell {
            None => continue,
            Some(unwrapped_memory_cell) => {
                encode_relocated_memory(&mut memory_bytes, i, unwrapped_memory_cell);
            }
        }
    }

    buffer.write_all(&memory_bytes)?;
    buffer.flush()
}

// encodes a given memory cell.
fn encode_relocated_memory(memory_bytes: &mut Vec<u8>, addr: usize, memory_cell: &Felt) {
    // append memory address to bytes vector using a 8 bytes representation
    let mut addr_bytes = (addr as u64).to_le_bytes().to_vec();
    memory_bytes.append(&mut addr_bytes);

    // append memory value at address using a 32 bytes representation
    let mut value_bytes = memory_cell.to_signed_bytes_le();
    value_bytes.resize(32, 0);
    memory_bytes.append(&mut value_bytes);
}

#[cfg(test)]
mod tests {
    use super::*;
    use crate::{
        hint_processor::{
            builtin_hint_processor::builtin_hint_processor_definition::BuiltinHintProcessor,
            hint_processor_definition::HintProcessor,
        },
        utils::test_utils::*,
    };
<<<<<<< HEAD

=======
>>>>>>> 8f00cc93
    use std::io::Read;

    fn run_test_program(
        program_path: &Path,
        hint_processor: &mut dyn HintProcessor,
    ) -> Result<(CairoRunner, VirtualMachine), CairoRunError> {
        let program =
            Program::from_file(program_path, Some("main")).map_err(CairoRunError::Program)?;

        let mut cairo_runner = cairo_runner!(program);
        let mut vm = vm!(true);
        let end = cairo_runner
            .initialize(&mut vm)
            .map_err(CairoRunError::Runner)?;

        assert!(cairo_runner
            .run_until_pc(end, &mut vm, hint_processor)
            .is_ok());

        Ok((cairo_runner, vm))
    }

    #[test]
    fn cairo_run_custom_entry_point() {
        let program_path = Path::new("cairo_programs/not_main.json");
        let program = Program::from_file(program_path, Some("not_main")).unwrap();
        let mut vm = vm!();
        let mut hint_processor = BuiltinHintProcessor::new_empty();
        let mut cairo_runner = cairo_runner!(program);

        let end = cairo_runner.initialize(&mut vm).unwrap();
        assert!(cairo_runner
            .run_until_pc(end, &mut vm, &mut hint_processor)
            .is_ok());
        assert!(cairo_runner.relocate(&mut vm).is_ok());
        // `main` returns without doing nothing, but `not_main` sets `[ap]` to `1`
        // Memory location was found empirically and simply hardcoded
        assert_eq!(cairo_runner.relocated_memory[2], Some(Felt::new(123)));
    }

    fn compare_files(file_path_1: &Path, file_path_2: &Path) -> io::Result<()> {
        let mut file_1 = File::open(file_path_1)?;
        let mut file_2 = File::open(file_path_2)?;

        let mut buffer_1 = Vec::new();
        let mut buffer_2 = Vec::new();

        file_1.read_to_end(&mut buffer_1)?;
        file_2.read_to_end(&mut buffer_2)?;

        assert_eq!(&buffer_1.len(), &buffer_2.len());

        for (buf_byte_1, buf_byte_2) in buffer_1.iter().zip(buffer_2.iter()) {
            assert_eq!(buf_byte_1, buf_byte_2);
        }
        Ok(())
    }

    #[test]
    fn cairo_run_with_no_data_program() {
        // a compiled program with no `data` key.
        // it should fail when the program is loaded.
        let mut hint_processor = BuiltinHintProcessor::new_empty();
        let no_data_program_path = Path::new("cairo_programs/no_data_program.json");
        assert!(cairo_run(
            no_data_program_path,
            "main",
            false,
            false,
            "plain",
            false,
            &mut hint_processor
        )
        .is_err());
    }

    #[test]
    fn cairo_run_with_no_main_program() {
        // a compiled program with no main scope
        // it should fail when trying to run initialize_main_entrypoint.
        let mut hint_processor = BuiltinHintProcessor::new_empty();
        let no_main_program_path = Path::new("cairo_programs/no_main_program.json");
        assert!(cairo_run(
            no_main_program_path,
            "main",
            false,
            false,
            "plain",
            false,
            &mut hint_processor
        )
        .is_err());
    }

    #[test]
    fn cairo_run_with_invalid_memory() {
        // the program invalid_memory.json has an invalid memory cell and errors when trying to
        // decode the instruction.
        let mut hint_processor = BuiltinHintProcessor::new_empty();
        let invalid_memory = Path::new("cairo_programs/invalid_memory.json");
        assert!(cairo_run(
            invalid_memory,
            "main",
            false,
            false,
            "plain",
            false,
            &mut hint_processor
        )
        .is_err());
    }

    #[test]
    fn write_output_program() {
        let program_path = Path::new("cairo_programs/bitwise_output.json");
        let mut hint_processor = BuiltinHintProcessor::new_empty();
        let (mut cairo_runner, mut vm) = run_test_program(program_path, &mut hint_processor)
            .expect("Couldn't initialize cairo runner");
        assert!(write_output(&mut cairo_runner, &mut vm).is_ok());
    }

    #[test]
    fn write_binary_trace_file() {
        let program_path = Path::new("cairo_programs/struct.json");
        let expected_trace_path = Path::new("cairo_programs/trace_memory/cairo_trace_struct");
        let cairo_rs_trace_path = Path::new("cairo_programs/trace_memory/struct_cairo_rs.trace");

        // run test program until the end
        let mut hint_processor = BuiltinHintProcessor::new_empty();
        let cairo_runner_result = run_test_program(program_path, &mut hint_processor);
        let (mut cairo_runner, mut vm) = cairo_runner_result.unwrap();

        // relocate memory so we can dump it to file
        assert!(cairo_runner.relocate(&mut vm).is_ok());
        assert!(vm.trace.is_some());
        assert!(cairo_runner.relocated_trace.is_some());

        // write cairo_rs vm trace file
        assert!(
            write_binary_trace(&cairo_runner.relocated_trace.unwrap(), cairo_rs_trace_path).is_ok()
        );

        // compare that the original cairo vm trace file and cairo_rs vm trace files are equal
        assert!(compare_files(cairo_rs_trace_path, expected_trace_path).is_ok());
    }

    #[test]
    fn write_binary_memory_file() {
        let program_path = Path::new("cairo_programs/struct.json");
        let expected_memory_path = Path::new("cairo_programs/trace_memory/cairo_memory_struct");
        let cairo_rs_memory_path = Path::new("cairo_programs/trace_memory/struct_cairo_rs.memory");

        // run test program until the end
        let mut hint_processor = BuiltinHintProcessor::new_empty();
        let cairo_runner_result = run_test_program(program_path, &mut hint_processor);
        let (mut cairo_runner, mut vm) = cairo_runner_result.unwrap();

        // relocate memory so we can dump it to file
        assert!(cairo_runner.relocate(&mut vm).is_ok());

        // write cairo_rs vm memory file
        assert!(write_binary_memory(&cairo_runner.relocated_memory, cairo_rs_memory_path).is_ok());

        // compare that the original cairo vm memory file and cairo_rs vm memory files are equal
        assert!(compare_files(cairo_rs_memory_path, expected_memory_path).is_ok());
    }

    #[test]
    fn run_with_no_trace() {
        let program_path = Path::new("cairo_programs/struct.json");
        let program = Program::from_file(program_path, Some("main")).unwrap();
        let mut hint_processor = BuiltinHintProcessor::new_empty();
        let mut cairo_runner = cairo_runner!(program);
        let mut vm = vm!();
        let end = cairo_runner.initialize(&mut vm).unwrap();
        assert!(cairo_runner
            .run_until_pc(end, &mut vm, &mut hint_processor)
            .is_ok());
        assert!(vm.trace.is_none());
    }
}<|MERGE_RESOLUTION|>--- conflicted
+++ resolved
@@ -141,10 +141,6 @@
         },
         utils::test_utils::*,
     };
-<<<<<<< HEAD
-
-=======
->>>>>>> 8f00cc93
     use std::io::Read;
 
     fn run_test_program(

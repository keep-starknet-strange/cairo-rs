--- conflicted
+++ resolved
@@ -78,9 +78,6 @@
     pub offset: usize,
 }
 
-<<<<<<< HEAD
-fn bigint_from_number<'de, D>(deserializer: D) -> Result<Option<Felt>, D::Error>
-=======
 #[derive(Clone, Debug, Deserialize, PartialEq, Eq)]
 pub struct Attribute {
     pub name: String,
@@ -114,8 +111,7 @@
     pub filename: String,
 }
 
-fn bigint_from_number<'de, D>(deserializer: D) -> Result<Option<BigInt>, D::Error>
->>>>>>> b445979b
+fn bigint_from_number<'de, D>(deserializer: D) -> Result<Option<Felt>, D::Error>
 where
     D: Deserializer<'de>,
 {
@@ -433,15 +429,11 @@
     fn deserialize_from_string_json() {
         let valid_json = r#"
             {
-<<<<<<< HEAD
                 "prime": "0x800000000000011000000000000000000000000000000000000000000000001",
-=======
-                "prime": "0x000A",
                 "attributes": [],
                 "debug_info": {
                     "instruction_locations": {}
                 }, 
->>>>>>> b445979b
                 "builtins": [],
                 "data": [
                     "0x480680017fff8000",
@@ -948,15 +940,11 @@
     fn value_address_no_hint_reference_default_test() {
         let valid_json = r#"
             {
-<<<<<<< HEAD
                 "prime": "0x800000000000011000000000000000000000000000000000000000000000001",
-=======
-                "prime": "0x000A",
                 "attributes": [],
                 "debug_info": {
                     "instruction_locations": {}
                 },  
->>>>>>> b445979b
                 "builtins": [],
                 "data": [
                 ],
